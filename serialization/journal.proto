syntax = "proto2";

import "google/protobuf/descriptor.proto";

package principia.serialization;

// These two messages must come first because the other interchange messages use
// them and we need to generate the structs in the correct order.
message NavigationFrameParameters {
  required int32 extension = 1;  // 6000 to 6999, see DynamicFrame.
  required int32 centre_index = 2;
  required int32 primary_index = 3;
  required int32 secondary_index = 4;
}

message XYZ {
  required double x = 1;
  required double y = 2;
  required double z = 3;
}

message Burn {
  required double thrust_in_kilonewtons = 1;
  required double specific_impulse_in_seconds_g0 = 2;
  required NavigationFrameParameters frame = 3;
  required double initial_time = 4;
  required XYZ delta_v = 5;
}

message NavigationManoeuvre {
  required Burn burn = 1;
  required double initial_mass_in_tonnes = 2;
  required double final_mass_in_tonnes = 3;
  required double mass_flow = 4;
  required double duration = 5;
  required double final_time = 6;
  required double time_of_half_delta_v = 7;
  required double time_to_half_delta_v = 8;
  required XYZ inertial_direction = 9;
}

message KSPPart {
  // TODO(egg): Y U NO USE QP?
  required XYZ world_position = 1;
  required XYZ world_velocity = 2;
  required double mass_in_tonnes = 3;
  required XYZ gravitational_acceleration_to_be_applied_by_ksp = 4;
  required uint32 id = 5;
}

message QP {
  required XYZ q = 1;
  required XYZ p = 2;
}

message WXYZ {
  required double w = 1;
  required double x = 2;
  required double y = 3;
  required double z = 4;
}

message XYZSegment {
  required XYZ begin = 1;
  required XYZ end = 2;
}

message Method {
<<<<<<< HEAD
  extensions 5000 to 5999;  // Last used: 5076.
=======
  extensions 5000 to 5999;  // Last used: 5073.
>>>>>>> 5da9a23d
}

message AddVesselToNextPhysicsBubble {
  extend Method {
    optional AddVesselToNextPhysicsBubble extension = 5045;
  }
  message In {
    required fixed64 plugin = 1 [(pointer_to) = "Plugin", (is_subject) = true];
    required string vessel_guid = 2;
    repeated KSPPart parts = 3 [(size) = "count"];
  }
  required In in = 1;
}

message AdvanceTime {
  extend Method {
    optional AdvanceTime extension = 5019;
  }
  message In {
    required fixed64 plugin = 1 [(pointer_to) = "Plugin", (is_subject) = true];
    required double t = 2;
    required double planetarium_rotation = 3;
  }
  required In in = 1;
}

message AtEnd {
  extend Method {
    optional AtEnd extension = 5035;
  }
  message In {
    required fixed64 line_and_iterator = 1
        [(pointer_to) = "LineAndIterator const", (is_subject) = true];
  }
  message Return {
    required bool result = 1;
  }
  required In in = 1;
  required Return return = 3;
}

message BubbleDisplacementCorrection {
  extend Method {
    optional BubbleDisplacementCorrection extension = 5046;
  }
  message In {
    required fixed64 plugin = 1 [(pointer_to) = "Plugin const",
                                 (is_subject) = true];
    required XYZ sun_position = 2;
  }
  message Return {
    required XYZ result = 1;
  }
  required In in = 1;
  required Return return = 3;
}

message BubbleVelocityCorrection {
  extend Method {
    optional BubbleVelocityCorrection extension = 5047;
  }
  message In {
    required fixed64 plugin = 1 [(pointer_to) = "Plugin const",
                                 (is_subject) = true];
    required int32 reference_body_index = 2;
  }
  message Return {
    required XYZ result = 1;
  }
  required In in = 1;
  required Return return = 3;
}

message CelestialFromParent {
  extend Method {
    optional CelestialFromParent extension = 5026;
  }
  message In {
    required fixed64 plugin = 1 [(pointer_to) = "Plugin const",
                                 (is_subject) = true];
    required int32 celestial_index = 2;
  }
  message Return {
    required QP result = 1;
  }
  required In in = 1;
  required Return return = 3;
}

message CurrentTime {
  extend Method {
    optional CurrentTime extension = 5048;
  }
  message In {
    required fixed64 plugin = 1 [(pointer_to) = "Plugin const",
                                 (is_subject) = true];
  }
  message Return {
    required double result = 1;
  }
  required In in = 1;
  required Return return = 3;
}

message DeleteLineAndIterator {
  extend Method {
    optional DeleteLineAndIterator extension = 5036;
  }
  message In {
    required fixed64 line_and_iterator = 1 [(pointer_to) = "LineAndIterator",
                                            (is_consumed) = true];
  }
  message Out {
    required fixed64 line_and_iterator = 1 [(pointer_to) = "LineAndIterator"];
  }
  required In in = 1;
  required Out out = 2;
}

message DeletePlugin {
  extend Method {
    optional DeletePlugin extension = 5000;
  }
  message In {
    required fixed64 plugin = 1 [(pointer_to) = "Plugin const",
                                 (is_consumed) = true];
  }
  message Out {
    required fixed64 plugin = 1 [(pointer_to) = "Plugin const"];
  }
  required In in = 1;
  required Out out = 2;
}

message DeletePluginSerialization {
  extend Method {
    optional DeletePluginSerialization extension = 5049;
  }
  message In {
    required fixed64 serialization = 1 [(pointer_to) = "char const",
                                        (is_consumed) = true];
  }
  message Out {
    required fixed64 serialization = 1 [(pointer_to) = "char const"];
  }
  required In in = 1;
  required Out out = 2;
}

message DeserializePlugin {
  extend Method {
    optional DeserializePlugin extension = 5050;
  }
  message In {
    required string serialization = 1 [(size) = "serialization_size"];
    required fixed64 deserializer = 2
        [(pointer_to) = "PushDeserializer",
         (is_consumed_if) = "serialization->empty()"];
    required fixed64 plugin = 3 [(pointer_to) = "Plugin const"];
  }
  message Out {
    required fixed64 deserializer = 1
        [(pointer_to) = "PushDeserializer",
         (is_produced_if) = "!serialization->empty()"];
    required fixed64 plugin = 2 [(pointer_to) = "Plugin const",
                                 (is_produced) = true];
  }
  required In in = 1;
  required Out out = 2;
}

message EndInitialization {
  extend Method {
    optional EndInitialization extension = 5020;
  }
  message In {
    required fixed64 plugin = 1 [(pointer_to) = "Plugin", (is_subject) = true];
  }
  required In in = 1;
}

message FetchAndIncrement {
  extend Method {
    optional FetchAndIncrement extension = 5037;
  }
  message In {
    required fixed64 line_and_iterator = 1 [(pointer_to) = "LineAndIterator",
                                            (is_subject) = true];
  }
  message Return {
    required XYZSegment result = 1;
  }
  required In in = 1;
  required Return return = 3;
}

message FlightPlanAppend {
  extend Method {
    optional FlightPlanAppend extension = 5063;
  }
  message In {
    required fixed64 plugin = 1 [(pointer_to) = "Plugin const",
                                 (is_subject) = true];
    required string vessel_guid = 2;
    required Burn burn = 3;
  }
  message Return {
    required bool result = 1;
  }
  required In in = 1;
  required Return return = 3;
}

message FlightPlanCreate {
  extend Method {
    optional FlightPlanCreate extension = 5071;
  }
  message In {
    required fixed64 plugin = 1 [(pointer_to) = "Plugin const",
                                 (is_subject) = true];
    required string vessel_guid = 2;
    required double final_time = 3;
    required double mass_in_tonnes = 4;
  }
  required In in = 1;
}

message FlightPlanDelete {
  extend Method {
    optional FlightPlanDelete extension = 5072;
  }
  message In {
    required fixed64 plugin = 1 [(pointer_to) = "Plugin const",
                                 (is_subject) = true];
    required string vessel_guid = 2;
  }
  required In in = 1;
}

message FlightPlanExists {
  extend Method {
    optional FlightPlanExists extension = 5074;
  }
  message In {
    required fixed64 plugin = 1 [(pointer_to) = "Plugin const",
                                 (is_subject) = true];
    required string vessel_guid = 2;
  }
  message Return {
    required bool result = 1;
  }
  required In in = 1;
  required Return return = 3;
}

message FlightPlanGetFinalTime {
  extend Method {
    optional FlightPlanGetFinalTime extension = 5076;
  }
  message In {
    required fixed64 plugin = 1 [(pointer_to) = "Plugin const",
                                 (is_subject) = true];
    required string vessel_guid = 2;
  }
  message Return {
    required double result = 1;
  }
  required In in = 1;
  required Return return = 3;
}

message FlightPlanGetInitialTime {
  extend Method {
    optional FlightPlanGetInitialTime extension = 5075;
  }
  message In {
    required fixed64 plugin = 1 [(pointer_to) = "Plugin const",
                                 (is_subject) = true];
    required string vessel_guid = 2;
  }
  message Return {
    required double result = 1;
  }
  required In in = 1;
  required Return return = 3;
}

message FlightPlanGetManoeuvre {
  extend Method {
    optional FlightPlanGetManoeuvre extension = 5064;
  }
  message In {
    required fixed64 plugin = 1 [(pointer_to) = "Plugin const",
                                 (is_subject) = true];
    required string vessel_guid = 2;
    required int32 index = 3;
  }
  message Return {
    required NavigationManoeuvre result = 1;
  }
  required In in = 1;
  required Return return = 3;
}

message FlightPlanNumberOfManoeuvres {
  extend Method {
    optional FlightPlanNumberOfManoeuvres extension = 5038;
  }
  message In {
    required fixed64 plugin = 1 [(pointer_to) = "Plugin const",
                                 (is_subject) = true];
    required string vessel_guid = 2;
  }
  message Return {
    required int32 result = 1;
  }
  required In in = 1;
  required Return return = 3;
}

message FlightPlanNumberOfSegments {
  extend Method {
    optional FlightPlanNumberOfSegments extension = 5070;
  }
  message In {
    required fixed64 plugin = 1 [(pointer_to) = "Plugin const",
                                 (is_subject) = true];
    required string vessel_guid = 2;
  }
  message Return {
    required int32 result = 1;
  }
  required In in = 1;
  required Return return = 3;
}

message FlightPlanRemoveLast {
  extend Method {
    optional FlightPlanRemoveLast extension = 5065;
  }
  message In {
    required fixed64 plugin = 1 [(pointer_to) = "Plugin const",
                                 (is_subject) = true];
    required string vessel_guid = 2;
  }
  required In in = 1;
}

message FlightPlanRenderedSegment {
  extend Method {
    optional FlightPlanRenderedSegment extension = 5069;
  }
  message In {
    required fixed64 plugin = 1 [(pointer_to) = "Plugin const",
                                 (is_subject) = true];
    required string vessel_guid = 2;
    required XYZ sun_world_position = 3;
    required int32 index = 4;
  }
  message Return {
    required fixed64 result = 1 [(pointer_to) = "LineAndIterator",
                                 (is_produced) = true];
  }
  required In in = 1;
  required Return return = 3;
}

message FlightPlanReplaceLast{
  extend Method {
    optional FlightPlanReplaceLast extension = 5066;
  }
  message In {
    required fixed64 plugin = 1 [(pointer_to) = "Plugin const",
                                 (is_subject) = true];
    required string vessel_guid = 2;
    required Burn burn = 3;
  }
  message Return {
    required bool result = 1;
  }
  required In in = 1;
  required Return return = 3;
}

message FlightPlanSetFinalTime {
  extend Method {
    optional FlightPlanSetFinalTime extension = 5067;
  }
  message In {
    required fixed64 plugin = 1 [(pointer_to) = "Plugin const",
                                 (is_subject) = true];
    required string vessel_guid = 2;
    required double final_time = 3;
  }
  message Return {
    required bool result = 1;
  }
  required In in = 1;
  required Return return = 3;
}

message FlightPlanSetTolerances {
  extend Method {
    optional FlightPlanSetTolerances extension = 5068;
  }
  message In {
    required fixed64 plugin = 1 [(pointer_to) = "Plugin const",
                                 (is_subject) = true];
    required string vessel_guid = 2;
    required double length_integration_tolerance = 3;
    required double speed_integration_tolerance = 4;
  }
  required In in = 1;
}

message ForgetAllHistoriesBefore {
  extend Method {
    optional ForgetAllHistoriesBefore extension = 5021;
  }
  message In {
    required fixed64 plugin = 1 [(pointer_to) = "Plugin", (is_subject) = true];
    required double t = 2;
  }
  required In in = 1;
}

message GetBufferDuration {
  extend Method {
    optional GetBufferDuration extension = 5005;
  }
  message Return {
    required int32 result = 1;
  }
  required Return return = 3;
}

message GetBufferedLogging {
  extend Method {
    optional GetBufferedLogging extension = 5006;
  }
  message Return {
    required int32 result = 1;
  }
  required Return return = 3;
}

message GetNavigationFrameParameters {
  extend Method {
    optional GetNavigationFrameParameters extension = 5060;
  }
  message In {
    // Ownership remains to the plugin, so we must remove the pointer from the
    // pointer_map in case the plugin deletes it.
    required fixed64 navigation_frame = 1
        [(pointer_to) = "NavigationFrame const", (is_consumed) = true];
  }
  message Return {
    required NavigationFrameParameters result = 1;
  }
  required In in = 1;
  required Return return = 3;
}

message GetPlottingFrame {
  extend Method {
    optional GetPlottingFrame extension = 5061;
  }
  message In {
    required fixed64 plugin = 1 [(pointer_to) = "Plugin const"];
  }
  message Return {
    // This doesn't transfer ownership to the caller, but we must enter the
    // pointer in the pointer_map in case it crosses the interface again.
    required fixed64 result = 1 [(pointer_to) = "NavigationFrame const",
                                 (is_produced) = true];
  }
  required In in = 1;
  required Return return = 3;
}

message GetStderrLogging {
  extend Method {
    optional GetStderrLogging extension = 5007;
  }
  message Return {
    required int32 result = 1;
  }
  required Return return = 3;
}

message GetSuppressedLogging {
  extend Method {
    optional GetSuppressedLogging extension = 5008;
  }
  message Return {
    required int32 result = 1;
  }
  required Return return = 3;
}

message GetVerboseLogging {
  extend Method {
    optional GetVerboseLogging extension = 5009;
  }
  message Return {
    required int32 result = 1;
  }
  required Return return = 3;
}

message HasPrediction {
  extend Method {
    optional HasPrediction extension = 5028;
  }
  message In {
    required fixed64 plugin = 1 [(pointer_to) = "Plugin const",
                                 (is_subject) = true];
    required string vessel_guid = 2;
  }
  message Return {
    required bool result = 1;
  }
  required In in = 1;
  required Return return = 3;
}

message HasVessel {
  extend Method {
    optional HasVessel extension = 5039;
  }
  message In {
    required fixed64 plugin = 1 [(pointer_to) = "Plugin", (is_subject) = true];
    required string vessel_guid = 2;
  }
  message Return {
    required bool result = 1;
  }
  required In in = 1;
  required Return return = 3;
}

message InitGoogleLogging {
  extend Method {
    optional InitGoogleLogging extension = 5002;
  }
}

message InsertCelestialAbsoluteCartesian {
  extend Method {
    optional InsertCelestialAbsoluteCartesian extension = 5003;
  }
  message In {
    required fixed64 plugin = 1 [(pointer_to) = "Plugin", (is_subject) = true];
    required int32 celestial_index = 2;
    optional int32 parent_index = 3;
    required string gravitational_parameter = 4;
    optional string axis_right_ascension = 5;
    optional string axis_declination = 6;
    optional string j2 = 7;
    optional string reference_radius = 8;
    required string x = 9;
    required string y = 10;
    required string z = 11;
    required string vx = 12;
    required string vy = 13;
    required string vz = 14;
  }
  required In in = 1;
}

message InsertCelestialJacobiKeplerian {
  extend Method {
    optional InsertCelestialJacobiKeplerian extension = 5073;
  }
  message In {
    required fixed64 plugin = 1 [(pointer_to) = "Plugin", (is_subject) = true];
    required int32 celestial_index = 2;
    optional int32 parent_index = 3;
    required string gravitational_parameter = 4;
    optional string axis_right_ascension = 5;
    optional string axis_declination = 6;
    optional string j2 = 7;
    optional string reference_radius = 8;
    required double eccentricity = 9;
    required string mean_motion = 10;
    required string inclination = 11;
    required string longitude_of_ascending_node = 12;
    required string argument_of_periapsis = 13;
    required string mean_anomaly = 14;
  }
  required In in = 1;
}

message InsertOrKeepVessel {
  extend Method {
    optional InsertOrKeepVessel extension = 5022;
  }
  message In {
    required fixed64 plugin = 1 [(pointer_to) = "Plugin", (is_subject) = true];
    required string vessel_guid = 2;
    required int32 parent_index = 3;
  }
  message Return {
    required bool result = 1;
  }
  required In in = 1;
  required Return return = 3;
}

message InsertSun {
  extend Method {
    optional InsertSun extension = 5023;
  }
  message In {
    required fixed64 plugin = 1 [(pointer_to) = "Plugin", (is_subject) = true];
    required int32 celestial_index = 2;
    required double gravitational_parameter = 3;
  }
  required In in = 1;
}

message LogError {
  extend Method {
    optional LogError extension = 5010;
  }
  message In {
    required string text = 1;
  }
  required In in = 1;
}

message LogFatal {
  extend Method {
    optional LogFatal extension = 5011;
  }
  message In {
    required string text = 1;
  }
  required In in = 1;
}

message LogInfo {
  extend Method {
    optional LogInfo extension = 5012;
  }
  message In {
    required string text = 1;
  }
  required In in = 1;
}

message LogWarning {
  extend Method {
    optional LogWarning extension = 5013;
  }
  message In {
    required string text = 1;
  }
  required In in = 1;
}

message NavballOrientation {
  extend Method {
    optional NavballOrientation extension = 5051;
  }
  message In {
    required fixed64 plugin = 1 [(pointer_to) = "Plugin const",
                                 (is_subject) = true];
    required XYZ sun_world_position = 3;
    required XYZ ship_world_position = 4;
  }
  message Return {
    required WXYZ result = 1;
  }
  required In in = 1;
  required Return return = 3;
}

message NewBarycentricRotatingNavigationFrame {
  extend Method {
    optional NewBarycentricRotatingNavigationFrame extension = 5029;
  }
  message In {
    required fixed64 plugin = 1 [(pointer_to) = "Plugin const",
                                 (is_subject) = true];
    required int32 primary_index = 2;
    required int32 secondary_index = 3;
  }
  message Return {
    required fixed64 result = 1 [(pointer_to) = "NavigationFrame",
                                  (is_produced) = true];
  }
  required In in = 1;
  required Return return = 3;
}

message NewBodyCentredNonRotatingNavigationFrame {
  extend Method {
    optional NewBodyCentredNonRotatingNavigationFrame extension = 5030;
  }
  message In {
    required fixed64 plugin = 1 [(pointer_to) = "Plugin const",
                                 (is_subject) = true];
    required int32 reference_body_index = 2;
  }
  message Return {
    required fixed64 result = 1 [(pointer_to) = "NavigationFrame",
                                 (is_produced) = true];
  }
  required In in = 1;
  required Return return = 3;
}

message NewNavigationFrame {
  extend Method {
    optional NewNavigationFrame extension = 5062;
  }
  message In {
    required fixed64 plugin = 1 [(pointer_to) = "Plugin const",
                                 (is_subject) = true];
    required NavigationFrameParameters parameters = 2;
  }
  message Return {
    required fixed64 result = 1 [(pointer_to) = "NavigationFrame",
                                 (is_produced) = true];
  }
  required In in = 1;
  required Return return = 3;
}

message NewPlugin {
  extend Method {
    optional NewPlugin extension = 5001;
  }
  message In {
    required double initial_time = 1;
    required double planetarium_rotation_in_degrees = 2;
  }
  message Return {
    required fixed64 result = 1 [(pointer_to) = "Plugin",
                                 (is_produced) = true];
  }
  required In in = 1;
  required Return return = 3;
}

message NumberOfSegments {
  extend Method {
    optional NumberOfSegments extension = 5040;
  }
  message In {
    required fixed64 line_and_iterator = 1
        [(pointer_to) = "LineAndIterator const", (is_subject) = true];
  }
  message Return {
    required int32 result = 1;
  }
  required In in = 1;
  required Return return = 3;
}

message PhysicsBubbleIsEmpty {
  extend Method {
    optional PhysicsBubbleIsEmpty extension = 5052;
  }
  message In {
    required fixed64 plugin = 1 [(pointer_to) = "Plugin const",
                                 (is_subject) = true];
  }
  message Return {
    required bool result = 1;
  }
  required In in = 1;
  required Return return = 3;
}

message RenderedPrediction {
  extend Method {
    optional RenderedPrediction extension = 5031;
  }
  message In {
    required fixed64 plugin = 1 [(pointer_to) = "Plugin", (is_subject) = true];
    required string vessel_guid = 2;
    required XYZ sun_world_position = 4;
  }
  message Return {
    required fixed64 result = 1 [(pointer_to) = "LineAndIterator",
                                 (is_produced) = true];
  }
  required In in = 1;
  required Return return = 3;
}

message RenderedVesselTrajectory {
  extend Method {
    optional RenderedVesselTrajectory extension = 5032;
  }
  message In {
    required fixed64 plugin = 1 [(pointer_to) = "Plugin const",
                                 (is_subject) = true];
    required string vessel_guid = 2;
    required XYZ sun_world_position = 4;
  }
  message Return {
    required fixed64 result = 1 [(pointer_to) = "LineAndIterator",
                                 (is_produced) = true];
  }
  required In in = 1;
  required Return return = 3;
}

message SayHello {
  extend Method {
    optional SayHello extension = 5053;
  }
  message Return {
    required fixed64 result = 1 [(pointer_to) = "char const",
                                 (is_produced) = true];
  }
  required Return return = 3;
}

message SerializePlugin {
  extend Method {
    optional SerializePlugin extension = 5054;
  }
  message In {
    required fixed64 plugin = 1 [(pointer_to) = "Plugin const",
                                 (is_subject) = true];
    required fixed64 serializer = 2
        [(pointer_to) = "PullSerializer",
         (is_consumed_if) = "result == nullptr"];
  }
  message Out {
    required fixed64 serializer = 1 [(pointer_to) = "PullSerializer",
                                     (is_produced_if) = "result != nullptr"];
  }
  message Return {
    // TODO(phl): Why the tag 2?
    required fixed64 result = 2 [(pointer_to) = "char const",
                                 (is_produced_if) = "result != nullptr"];
  }
  required In in = 1;
  required Out out = 2;
  optional Return return = 3;
}

message SetBufferDuration {
  extend Method {
    optional SetBufferDuration extension = 5014;
  }
  message In {
    required int32 seconds = 1;
  }
  required In in = 1;
}

message SetBufferedLogging {
  extend Method {
    optional SetBufferedLogging extension = 5015;
  }
  message In {
    required int32 max_severity = 1;
  }
  required In in = 1;
}

message SetPlottingFrame {
  extend Method {
    optional SetPlottingFrame extension = 5059;
  }
  message In {
    required fixed64 plugin = 1 [(pointer_to) = "Plugin", (is_subject) = true];
    required fixed64 navigation_frame = 2 [(pointer_to) = "NavigationFrame",
                                           (is_consumed) = true];
  }
  message Out {
    required fixed64 navigation_frame = 1 [(pointer_to) = "NavigationFrame"];
  }
  required In in = 1;
  required Out out = 2;
}

message SetPredictionLength {
  extend Method {
    optional SetPredictionLength extension = 5042;
  }
  message In {
    required fixed64 plugin = 1 [(pointer_to) = "Plugin", (is_subject) = true];
    required double t = 2;
  }
  required In in = 1;
}

message SetPredictionLengthTolerance {
  extend Method {
    optional SetPredictionLengthTolerance extension = 5043;
  }
  message In {
    required fixed64 plugin = 1 [(pointer_to) = "Plugin", (is_subject) = true];
    required double l = 2;
  }
  required In in = 1;
}

message SetPredictionSpeedTolerance {
  extend Method {
    optional SetPredictionSpeedTolerance extension = 5044;
  }
  message In {
    required fixed64 plugin = 1 [(pointer_to) = "Plugin", (is_subject) = true];
    required double v = 2;
  }
  required In in = 1;
}

message SetStderrLogging {
  extend Method {
    optional SetStderrLogging extension = 5016;
  }
  message In {
    required int32 min_severity = 1;
  }
  required In in = 1;
}

message SetSuppressedLogging {
  extend Method {
    optional SetSuppressedLogging extension = 5017;
  }
  message In {
    required int32 min_severity = 1;
  }
  required In in = 1;
}

message SetVerboseLogging {
  extend Method {
    optional SetVerboseLogging extension = 5018;
  }
  message In {
    required int32 level = 1;
  }
  required In in = 1;
}

message SetVesselStateOffset {
  extend Method {
    optional SetVesselStateOffset extension = 5024;
  }
  message In {
    required fixed64 plugin = 1 [(pointer_to) = "Plugin", (is_subject) = true];
    required string vessel_guid = 2;
    required QP from_parent = 3;
  }
  required In in = 1;
}

message UpdateCelestialHierarchy {
  extend Method {
    optional UpdateCelestialHierarchy extension = 5025;
  }
  message In {
    required fixed64 plugin = 1 [(pointer_to) = "Plugin const",
                                 (is_subject) = true];
    required int32 celestial_index = 2;
    required int32 parent_index = 3;
  }
  required In in = 1;
}

message UpdatePrediction {
  extend Method {
    optional UpdatePrediction extension = 5033;
  }
  message In {
    required fixed64 plugin = 1 [(pointer_to) = "Plugin const",
                                 (is_subject) = true];
    required string vessel_guid = 2;
  }
  required In in = 1;
}

message VesselBinormal {
  extend Method {
    optional VesselBinormal extension = 5055;
  }
  message In {
    required fixed64 plugin = 1 [(pointer_to) = "Plugin const",
                                 (is_subject) = true];
    required string vessel_guid = 2;
  }
  message Return {
    required XYZ result = 1;
  }
  required In in = 1;
  required Return return = 3;
}

message VesselFromParent {
  extend Method {
    optional VesselFromParent extension = 5034;
  }
  message In {
    required fixed64 plugin = 1 [(pointer_to) = "Plugin const",
                                 (is_subject) = true];
    required string vessel_guid = 2;
  }
  message Return {
    required QP result = 1;
  }
  required In in = 1;
  required Return return = 3;
}

message VesselNormal {
  extend Method {
    optional VesselNormal extension = 5056;
  }
  message In {
    required fixed64 plugin = 1 [(pointer_to) = "Plugin const",
                                 (is_subject) = true];
    required string vessel_guid = 2;
  }
  message Return {
    required XYZ result = 1;
  }
  required In in = 1;
  required Return return = 3;
}

message VesselTangent {
  extend Method {
    optional VesselTangent extension = 5057;
  }
  message In {
    required fixed64 plugin = 1 [(pointer_to) = "Plugin const",
                                 (is_subject) = true];
    required string vessel_guid = 2;
  }
  message Return {
    required XYZ result = 1;
  }
  required In in = 1;
  required Return return = 3;
}

extend google.protobuf.FieldOptions {
  // For a fixed64 field (which is used to represent a pointer), gives the C++
  // designated type of the pointer.
  optional string pointer_to = 50000;

  // For a repeated message or string field that comes with a separate size
  // parameter, gives the name of the size parameter.
  optional string size = 50001;

  // For a fixed64 field, indicates whether the corresponding pointer is
  // consumed (deleted or has its ownership transferred) or produced (allocated)
  // by the interface.
  optional bool is_consumed = 50002;
  optional bool is_produced = 50003;

  // Same as above, but the consumption/production is conditional on some state
  // of the parameters.
  optional string is_consumed_if = 50004;
  optional string is_produced_if = 50005;

  // For a fixed64 field (which is used to represent a pointer), indicates that
  // it should be the subject in C# methods.
  optional bool is_subject = 50006;
}<|MERGE_RESOLUTION|>--- conflicted
+++ resolved
@@ -66,11 +66,7 @@
 }
 
 message Method {
-<<<<<<< HEAD
   extensions 5000 to 5999;  // Last used: 5076.
-=======
-  extensions 5000 to 5999;  // Last used: 5073.
->>>>>>> 5da9a23d
 }
 
 message AddVesselToNextPhysicsBubble {
