--- conflicted
+++ resolved
@@ -28,91 +28,55 @@
   using Type = double;
 };
 
-<<<<<<< HEAD
-template<template<typename> typename Quantity, dimension D, int n>
-struct ExponentiationGenerator<Quantity<D>, n> : not_constructible {
-  using Type = typename Collapse<
-      Quantity<typename DimensionsExponentiationGenerator<D, n>::Type>>::Type;
-};
-
-template<typename Q, int n>
-  requires dimensionless<Q>
-struct ExponentiationGenerator<Q, n> : not_constructible {
-  using Type = Q;
-};
-
-
-template<template<typename> typename Quantity, dimension D, int n>
-struct NthRootGenerator<Quantity<D>, n> : not_constructible {
-=======
 template<template<typename> typename Quantity, typename D, int n>
 struct NthRootGenerator<Quantity<D>, n, void> : not_constructible {
->>>>>>> 08a4c47d
   using Type = typename Collapse<
       Quantity<typename DimensionsNthRootGenerator<D, n>::Type>>::Type;
 };
 
-// NOTE(phl): This is designed so that we can write something like `Sqrt(2)`.
-template<dimensionless Q, int n>
-struct NthRootGenerator<Q, n> : not_constructible {
-  // TODO(phl): This is not what we want for things like Boost types.
+// NOTE(phl): We use `is_arithmetic` here, not `double`, to make it possible to
+// write something like `Sqrt(2)`.  We could use `is_arithmetic` in more places
+// but it would make the template magic even harder to follow, so let's not do
+// that until we have a good reason.
+template<typename Q, int n>
+struct NthRootGenerator<Q, n, std::enable_if_t<std::is_arithmetic_v<Q>>>
+    : not_constructible {
   using Type = double;
 };
 
-
-template<template<typename> typename Quantity, dimension Left, dimension Right>
+template<template<typename> typename Quantity, typename Left, typename Right>
 struct ProductGenerator<Quantity<Left>, Quantity<Right>> : not_constructible {
   using Type = typename Collapse<Quantity<
       typename DimensionsProductGenerator<Left, Right>::Type>>::Type;
 };
 
-template<dimensionful Q1, dimensionless Q2>
-struct ProductGenerator<Q1, Q2> : not_constructible {
-  using Type = Q1;
+template<typename Left>
+struct ProductGenerator<Left, double> : not_constructible {
+  using Type = Left;
 };
 
-template<dimensionless Q1, dimensionful Q2>
-struct ProductGenerator<Q1, Q2> : not_constructible {
-  using Type = Q2;
+template<typename Right>
+struct ProductGenerator<double, Right> : not_constructible {
+  using Type = Right;
 };
 
-<<<<<<< HEAD
-template<dimensionless Q>
-struct ProductGenerator<Q, Q> : not_constructible {
-  using Type = Q;
-};
-
-
-template<template<typename> typename Quantity, dimension Left, dimension Right>
-=======
 template<template<typename> typename Quantity, typename Left, typename Right>
->>>>>>> 08a4c47d
 struct QuotientGenerator<Quantity<Left>, Quantity<Right>> : not_constructible {
   using Type = typename Collapse<Quantity<
       typename DimensionsQuotientGenerator<Left, Right>::Type>>::Type;
 };
 
-template<dimensionful Q1, dimensionless Q2>
-struct QuotientGenerator<Q1, Q2> : not_constructible {
-  using Type = Q1;
+template<typename Left>
+struct QuotientGenerator<Left, double> : not_constructible {
+  using Type = Left;
 };
 
-template<dimensionless Q1,
-         template<typename> typename Quantity,
-         dimension Right>
-struct QuotientGenerator<Q1, Quantity<Right>> : not_constructible {
+template<template<typename> typename Quantity, typename Right>
+struct QuotientGenerator<double, Quantity<Right>> : not_constructible {
   using Type = typename Collapse<Quantity<
       typename DimensionsQuotientGenerator<NoDimensions, Right>::Type>>::Type;
 };
 
-<<<<<<< HEAD
-template<dimensionless Q>
-struct QuotientGenerator<Q, Q> : not_constructible {
-  using Type = Q;
-};
-
-=======
->>>>>>> 08a4c47d
 }  // namespace internal
 }  // namespace _generators
 }  // namespace quantities
