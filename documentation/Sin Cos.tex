\documentclass[10pt, a4paper, twoside]{basestyle}

\usepackage{tikz}
\usetikzlibrary{cd}

\usepackage[Mathematics]{semtex}
\usepackage{chngcntr}
\counterwithout{equation}{section}

%%%% Shorthands.
\DeclareMathOperator{\bias}{\mathit{bias}}
\DeclareMathOperator{\ULP}{\mathfrak u}
\DeclareMathOperator{\mant}{\mathfrak m}
\DeclareMathOperator{\expn}{\mathfrak e}
\DeclareMathOperator{\truncate}{\StandardSymbol{Tr}}
\DeclareMathOperator{\twosum}{\StandardSymbol{TwoSum}}
\DeclareMathOperator{\quicktwosum}{\StandardSymbol{QuickTwoSum}}
\DeclareMathOperator{\longadd}{\StandardSymbol{LongAdd}}
\DeclareMathOperator{\twodifference}{\StandardSymbol{TwoDifference}}
\DeclareMathOperator{\quicktwodifference}{\StandardSymbol{QuickTwoDifference}}
\DeclareMathOperator{\longsub}{\StandardSymbol{LongSub}}

% Rounding brackets will be heavily nested, and reading the nesting depth is critically important,
% so we make them grow for readability.
\newcommand{\round}[1]{\doubleSquareBrackets*{#1}}
\newcommand{\roundTowardZero}[1]{\doubleSquareBrackets{#1}_0}
\newcommand{\roundTowardPositive}[1]{\doubleSquareBrackets{#1}_+}
\newcommand{\roundTowardNegative}[1]{\doubleSquareBrackets{#1}_-}
\newcommand{\hex}[1]{{_{16}}\mathrm{#1}}
\newcommand{\bin}[1]{{_{2}}\mathrm{#1}}

%%%% Title and authors.

\title{An Implementation of Sin and Cos Using Gal's Accurate Tables}
\date{\printdate{2025-02-02}}
\author{Pascal~Leroy (phl)}
\begin{document}
\maketitle
\begin{sloppypar}
\noindent
This document describes the implementation of functions \texttt{Sin} and \texttt{Cos} in Principia.  The goals of that implementation are to be portable (including to machines that do not have a fused multiply-add instruction), achieve good performance, and ensure correct rounding.
\end{sloppypar}

\section*{Overview}
The implementation follows the ideas described by \cite{GalBachelis1991} and uses accurate tables produced by the method presented in \cite{StehléZimmermann2005}.  It guarantees correct rounding with a high probability.  In circumstances where it cannot guarantee correct rounding, it falls back to the (slower but correct) implementation provided by the CORE-MATH project \cite{SibidanovZimmermannGlondu2022} \cite{ZimmermannSibidanovGlondu2024}.  More precisely, the algorithm proceeds through the following steps:
\begin{itemize}[nosep]
\item perform argument reduction using Cody and Waite's algorithm in double precision (see \cite[379]{MullerBrisebarreDeDinechinJeannerodLefevreMelquiondRevolStehleTorres2010});
\item if argument reduction loses too many bits (i.e., the argument is close to a multiple of $\frac{\Pi}{2}$), fall back to \texttt{cr\_sin} or \texttt{cr\_cos};
\item otherwise, uses accurate tables and a polynomial approximation to compute \texttt{Sin} or \texttt{Cos} with extra accuracy;
\item if the result has a ``dangerous rounding configuration'' (as defined by \cite{GalBachelis1991}), fall back to \texttt{cr\_sin} or \texttt{cr\_cos};
\item otherwise return the rounded result of the preceding computation.
\end{itemize}

\section*{Notation and Accuracy Model} 
In this document we assume a base-2 floating-point number system with $M$ significand bits\footnote{In \texttt{binary64}, $M = 53$.} similar to the IEEE formats.  We define a real  function $\mant$ and an integer function $\expn$ denoting the \emph{significand} and \emph{exponent} of a real number, respectively:
\[
x = ±\mant\of{x} \times 2^{\expn\of{x}} \qquad\text{with}\qquad 2^{M-1} \leq \mant\of{x} \leq 2^M - 1
\]
Note that this representation is unique.  Furthermore, if $x$ is a floating-point number, $\mant\of{x}$ is an integer.

The \emph{unit of the last place} of $x$ is defined as:
\[
\ULP\of{x} \DefineAs 2^{\expn\of{x}}
\]
In particular, $\ULP\of{1} = 2^{1 - M}$ and:
\begin{equation}
\frac{\abs x}{2^M} < \frac{\abs x}{2^M - 1} \leq \ULP\of{x} \leq \frac{\abs x}{2^{M - 1}}
\label{eqnulp}
\end{equation}

We ignore the exponent bias, overflow and underflow as they play no role in this discussion.

Finally, for error analysis we use the accuracy model of \cite{Higham2002}, equation (2.4): everywhere they appear, the quantities $\gd_i$ represent a roundoff factor such that $\abs{\gd_i} < u = 2^{-M}$ (see pages 37 and 38).  We also use $\gq_n$ and $\gg_n$ with the same meaning as in \cite{Higham2002}, lemma 3.1.

\section*{Approximation of $\frac{\Pi}{2}$}
To perform argument reduction, we need to build approximations of $\frac{\Pi}{2}$ with extra accuracy and analyse the circumstances under which they may be used and the errors that they entail on the reduced argument.

Let $z \geq 0$.  We start by defining the truncation function $\truncate\of{\gk, z}$ which clears the last $\gk$ bits of the significand of $z$:
\[
\truncate\of{\gk, z} \DefineAs \floor{2^{-\gk} \mant \of{z}} \; 2^{\gk} \ULP\of{z}
\]
We have:
\[
z - \truncate\of{\gk, z} = \pa{2^{-\gk} \mant \of{z} - \floor{2^{-\gk} \mant \of{z}}} \; 2^{\gk} \ULP\of{z}
\]
The definition of the floor function implies that the quantity in parentheses is in $\intclop 0 1$ and therefore:
\[
0 \leq z - \truncate\of{\gk, z} < 2^{\gk} \ULP\of{z}
\]
Furthermore if the bits that are being truncated start with exactly $k$ zeros we have the stricter inequality:
\begin{equation}
2^{\gk' - 1} \ULP\of{z} \leq z - \truncate\of{\gk, z} < 2^{\gk'} \ULP\of{z} \quad \text{with} \quad \gk' = \gk - k
\label{eqntruncerror}
\end{equation}
This leads to the following upper bound for the unit of the last place of the truncation error:
\[
\ULP\of{z - \truncate\of{\gk, z}} < 2^{\gk' - M + 1} \ULP\of{z}
\]
which can be made more precise by noting that the function $\ULP$ is always a power of $2$:
\begin{equation}
\ULP\of{z - \truncate\of{\gk, z}} = 2^{\gk' - M} \ULP\of{z}
\label{eqnulptr}
\end{equation}

\subsubsection*{Two-Term Approximation}
In this scheme we approximate $\frac{\Pi}{2}$ as the sum of two floating-point numbers:
\[
\frac{\Pi}{2} ≃ C_1 + \gd C_1
\]
which are defined as:
\begin{equation*}
\begin{dcases}
C_1 &\DefineAs \truncate\of{\gk_1, \frac{\Pi}{2}} \\
\gd C_1 &\DefineAs \round{\frac{\Pi}{2} - C_1}
\end{dcases}
\end{equation*}
Equation (\ref{eqntruncerror}) applied to the definition of $C_1$ yields:
\[
2^{\gk'_1 - 1} \ULP\of{\frac{\Pi}{2}} \leq \frac{\Pi}{2} - C_1 < 2^{\gk'_1} \ULP\of{\frac{\Pi}{2}}
\]
where $\gk'_1 \leq \gk_1$ accounts for any leading zeroes in the bits of $\frac{\Pi}{2}$ that are being truncated.  Accordingly equation (\ref{eqnulptr}) yields, for the unit of the last place:
\[
\ULP\of{\frac{\Pi}{2} - C_1} = 2^{\gk'_1 - M} \ULP\of{\frac{\Pi}{2}}
\]

Noting that the absolute error on the rounding that appears in the definition of $\gd C_1$ is bounded by $\frac{1}{2} \ULP\of{\frac{\Pi}{2} - C_1}$, we obtain the absolute error on the two-term approximation:
\begin{align}
\abs{\frac{\Pi}{2} - C_1 - \gd C_1} \leq \frac{1}{2} \ULP\of{\frac{\Pi}{2} - C_1} = 2^{\gk'_1 - M - 1} \ULP\of{\frac{\Pi}{2}}
\label{eqnpitwoterms}
\end{align}
and the following upper bound for $\gd C_1$:
\begin{align}
\abs{\gd C_1} &< \frac{\Pi}{2} - C_1 + \frac{1}{2} \ULP\of{\frac{\Pi}{2} - C_1} \nonumber \\
&< 2^{\gk'_1} \ULP\of{\frac{\Pi}{2}}+2^{\gk'_1 - M - 1} \ULP\of{\frac{\Pi}{2}} = 2^{\gk'_1} \pa{1 + 2^{-M - 1}} \ULP\of{\frac{\Pi}{2}}
\label{eqnabsdc1}
\end{align}
 
This scheme gives a representation with a significand that has effectively $2 M - \gk'_1$ bits and is such that multiplying $C_1$ by an integer less than or equal to $2^{\gk_1}$ is exact.

\subsubsection*{Three-Term Approximation}
In this scheme we approximate $\frac{\Pi}{2}$ as the sum of three floating-point numbers:
\[
\frac{\Pi}{2} ≃ C_2 + C'_2 + \gd C_2
\]
which are defined as:
\begin{equation*}
\begin{dcases}
C_2 &\DefineAs \truncate\of{\gk_2, \frac{\Pi}{2}} \\
C'_2 &\DefineAs \truncate\of{\gk_2, \frac{\Pi}{2} - C_2} \\
\gd C_2 &\DefineAs \round{\frac{\Pi}{2} - C_2 - C'_2}
\end{dcases}
\end{equation*}
Equation (\ref{eqntruncerror}) applied to the definition of $C_2$ yields:
\begin{equation}
2^{\gk'_2 - 1} \ULP\of{\frac{\Pi}{2}} \leq \frac{\Pi}{2} - C_2 < 2^{\gk'_2} \ULP\of{\frac{\Pi}{2}}
\label{eqnc2}
\end{equation}
where $\gk'_2 \leq \gk_2$ accounts for any leading zeroes in the bits of $\frac{\Pi}{2}$ that are being truncated.  Accordingly equation (\ref{eqnulptr}) yields, for the unit of the last place:
\[
\ULP\of{\frac{\Pi}{2} - C_2} = 2^{\gk'_2 - M} \ULP\of{\frac{\Pi}{2}}
\]

Similarly, equation (\ref{eqntruncerror}) applied to the definition of $C'_2$ yields:
\begin{alignat*}{2}
2^{\gk''_2 - 1} \ULP\of{\frac{\Pi}{2} - C_2} &\leq \frac{\Pi}{2} - C_2 - C'_2 &< 2^{\gk''_2} \ULP\of{\frac{\Pi}{2} - C_2} \\
2^{\gk'_2 + \gk''_2 - M - 1} \ULP\of{\frac{\Pi}{2}} &\leq &< 2^{\gk'_2 + \gk''_2 - M} \ULP\of{\frac{\Pi}{2}}
\end{alignat*}
where $\gk''_2 \leq \gk_2$ accounts for any leading zeroes in the bits of $\frac{\Pi}{2} - C_2$ that are being truncated.  Note that normalization of the significand of $\frac{\Pi}{2} - C_2$ effectively drops the zeroes at positions $\gk_2$ to $\gk'_2$ and therefore the computation of $C'_2$ applies to a significand aligned on position $\gk'_2$.

It is straightforward to transform these inequalities using (\ref{eqnc2}) to obtain bounds on $C'_2$:
\[
2^{\gk'_2} \pa{\frac{1}{2} - 2^{\gk''_2 - M}} \ULP\of{\frac{\Pi}{2}} < C'_2 < 2^{\gk'_2} \pa{1 - 2^{\gk''_2 - M - 1}} \ULP\of{\frac{\Pi}{2}}
\]

Equation (\ref{eqnulptr}) applied to the definition of $C'_2$ yields, for the unit of the last place:
\begin{align*}
\ULP\of{\frac{\Pi}{2} - C_2 - C'_2} &= 2^{\gk''_2 - M} \ULP\of{\frac{\Pi}{2} - C_2} \\
&= 2^{\gk'_2 + \gk''_2 - 2 M} \ULP\of{\frac{\Pi}{2}}
\end{align*}

Noting that the absolute error on the rounding that appears in the definition of $\gd C_2$ is bounded by $\frac{1}{2} \ULP\of{\frac{\Pi}{2} - C_2 - C'_2}$, we obtain the absolute error on the three-term approximation:
\begin{align}
\abs{\frac{\Pi}{2} - C_2 - C'_2 - \gd C_2} \leq \frac{1}{2} \ULP\of{\frac{\Pi}{2} - C_2 - C'_2} = 2^{\gk'_2 + \gk''_2 - 2 M - 1} \ULP\of{\frac{\Pi}{2}}
\label{eqnpithreeterms}
\end{align}
and the following upper bound for $\gd C_2$:
\begin{equation}
\abs{\gd C_2} < 2^{\gk'_2 + \gk''_2 - M} \pa{1 + 2^{-M - 1}} \ULP\of{\frac{\Pi}{2}}
\label{eqnabsdc2}
\end{equation}
 
This scheme gives a representation with a significand that has effectively $3 M - \gk'_2 - \gk''_2$ bits and is such that multiplying $C_2$ and $C'_2$ by an integer less than or equal to $2^{\gk_2}$ is exact.

\section*{Argument Reduction}
Given an argument $x$, the purpose of argument reduction is to compute a pair of floating-point numbers $\pa{\hat x, \gd \hat x}$ such that:
\[
\begin{dcases}
\hat x + \gd \hat x ≅ x \pmod{\frac{\Pi}{2}} \\
\hat x \;\text{is approximately in}\; \intclos{-\frac{\Pi}{4}}{\frac{\Pi}{4}} \\
\abs{\gd \hat x} \leq \frac{1}{2} \ULP\of{\hat x} 
\end{dcases}
\]

\subsection*{Argument Reduction for Small Angles}
If $\abs x < \round{\frac{\Pi}{4}}$ then $\hat x = x$ and $\gd \hat x = 0$.

\subsection*{Argument Reduction Using the Two-Term Approximation}
If $\abs x \leq 2^{\gk_1} \round{\frac{\Pi}{2}}$ we compute:
\[
\begin{dcases}
n &= \iround{\round{x \round{\frac{2}{\Pi}}}} \\
y &= x - n \; C_1 \\
\gd y &= \round{n \; \gd C_1} \\
\pa{\hat x, \gd \hat x} &= \twodifference\of{y, \gd y}
\end{dcases}
\]
The first thing to note is that $\abs n \leq 2^{\gk_1}$.  We have:
\[
\abs x \leq 2^{\gk_1} \round{\frac{\Pi}{2}} = 2^{\gk_1} \frac{\Pi}{2} \pa{1 + \gd_1} 
\]
and:
\begin{equation}
\round{x \round{\frac{2}{\Pi}}} = x \frac{2}{\Pi} \pa{1 + \gd_2}\pa{1 + \gd_3}
\label{eqnxerror}
\end{equation}
from which we deduce the upper bound:
\begin{align*}
\abs n &\leq \iround{2^{\gk_1} \frac{\Pi}{2} \pa{1 + \gd_1} \frac{2}{\Pi} \pa{1 + \gd_2} \pa{1 + \gd_3}} \\
&\leq \iround{2^{\gk_1} \pa{1 + \gg_3}}
\end{align*}
If $2^{\gk_1} \gg_3$ is small enough (less that $1/2$), the rounding cannot cause $n$ to exceed $2^{\gk_1}$.  In practice we choose a relatively small value for $\gk_1$, so this condition is met.

<<<<<<< HEAD
Now if $x$ is close to an odd multiple of $\frac{\Pi}{4}$ it is possible for misrounding to happen.  One case of misrounding is if:
\[
x < \pa{n - \frac{1}{2}}\frac{\Pi}{2} \quad \text{and} \quad \round{x \round{\frac{2}{\Pi}}} > \pa{n - \frac{1}{2}}
\]
(There is a symmetric case where $x$ is above the odd multiple of $\frac{\Pi}{4}$ and moves below because of floating point rounding.)  Using equation (\ref{eqnxerror}) we find that misrounding is possible iff:
=======
Now if $x$ is close to an odd multiple of $\frac{\Pi}{4}$ it is possible for misrounding to happen.  In the following analysis we assume that $n > 0$.  The results are symmetrical if $n < 0$.  There are two possible kinds of misrounding, with different bounds.

A misrounding of the first kind occurs if:
\[
x < \pa{n - \frac{1}{2}}\frac{\Pi}{2} \quad \text{and} \quad \round{x \round{\frac{2}{\Pi}}} > n - \frac{1}{2}
\]
Using equation (\ref{eqnxerror}) we find that this misrounding is possible iff:
>>>>>>> 4235058c
\[
x > \frac{\Pi}{2} \pa{n - \frac{1}{2}} \frac{1}{\pa{1 + \gd_2} \pa{1 + \gd_3}} \geq \frac{\Pi}{2} \pa{n - \frac{1}{2}} \frac{1}{\pa{1 + \gg_2}}
\]
In which case the computation of $n$ results in:
\[
<<<<<<< HEAD
n \frac{\Pi}{2} - x < \frac{\Pi}{4} \frac{1 + 2 n \gg_2}{1 + \gg_2} = \frac{\Pi}{4} \pa{1 + 2 \pa{2 n - 1} u}
\]
This bound tells us that the absolute value of the reduced angle may exceed $\frac{\Pi}{4}$ by as much as:
\[
\frac{\Pi}{4} \pa{2^{\gk_1 + 1} - 1} \ULP\of{\frac{\Pi}{2}}
\]
This needs to be taken into account when building the accurate tables.
=======
n \frac{\Pi}{2} - x < \frac{\Pi}{4} \pa{1 + \frac{\gg_2}{1 + \gg_2} \pa{2 n - 1}}
\]
This bound tells us that the absolute value of the reduced angle may exceed $\frac{\Pi}{4}$ by as much as:
\begin{equation}
\frac{\Pi}{4} \frac{\gg_2}{1 + \gg_2} \pa{2^{\gk_1 + 1} - 1}
\label{eqnboundabove}
\end{equation}

A misrounding of the second kind occurs if:
\[
x > \pa{n + \frac{1}{2}}\frac{\Pi}{2} \quad \text{and} \quad \round{x \round{\frac{2}{\Pi}}} < n + \frac{1}{2}
\]
A derivation similar to the one above gives the following condition for this misrounding to be possible.  Using equation (\ref{eqnxerror}):
\[
x < \frac{\Pi}{2} \pa{n + \frac{1}{2}} \frac{1}{\pa{1 + \gd_2} \pa{1 + \gd_3}} \leq \frac{\Pi}{2} \pa{n + \frac{1}{2}} \pa{1 + \gg_2}
\]
from which we derive the bound:
\[
x - n \frac{\Pi}{2} < \frac{\Pi}{4} \pa{1 + \gg_2 \pa{2 n + 1}}
\]
and thus the excess above $\frac{\Pi}{4}$:
\begin{equation}
\frac{\Pi}{4} \gg_2 \pa{2^{\gk_1 + 1} + 1}
\label{eqnboundbelow}
\end{equation}

The bounds (\ref{eqnboundabove}) and (\ref{eqnboundbelow}) need to be taken into account when building the accurate tables.
>>>>>>> 4235058c

Using the bound on $\abs n$ and the fact that $C_1$ has $\gk_1$ trailing zeroes, we see that the product $n \; C_1$ is exact.  The subtraction $x - n \; C_1$ is exact by Sterbenz's Lemma.  Finally, the last step performs an exact addition\footnote{The more efficient $\quicktwodifference$ is not usable here.  First, note that $\abs y$ is equal to $\ULP\of{x}$ if we take $x$ to be the successor or the predecessor of $n C_1$ for any $n$. Ignoring rounding errors we have:
\[ 
\abs{\gd y} \geq n \; 2^{\gk'_1 - 1} \ULP\of{\frac{\Pi}{2}} \geq 2^{\gk'_1 + M - 2} \ULP\of{\frac{\Pi}{2}} \ULP\of{n}
\]
where we used the bound given by equation (\ref{eqnulp}).  Now the computation of $n$ can result in a value that is either in the same binade or in the binade below that of $x$.  Therefore $\ULP\of{n} \geq \frac{1}{2} \ULP\of{x}$ and the above inequality becomes:
\[
\abs{\gd y} \geq 2^{\gk'_1 + M - 3} \ULP\of{\frac{\Pi}{2}} \ULP\of{x}
\]
plugging $\ULP\of{\frac{\Pi}{2}} = 2^{1 - M}$ we find:
\[
\abs{\gd y} \geq 2^{\gk'_1 - 2} \ULP\of{x}
\]
Therefore, as long as $\gk'_1 > 2$, there exist arguments $x$ for which $\abs{\gd y} > \abs y$.
} using algorithm 4 of \cite{HidaLiBailey2007}.

To compute the overall error on argument reduction\footnote{Note that this error analysis is correct even in the face of misrounding.  Misrounding can combine with the argument reduction error, though, to cause $\abs{y - {\gd y}}$ to move farther above $\frac{\Pi}{4}$}, first remember that, from equation (\ref{eqnpitwoterms}), we have:
\[
C_1 + \gd C_1 = \frac{\Pi}{2} + \gz \quad \text{with} \quad \abs{\gz} \leq 2^{\gk'_1 - M - 1} \ULP\of{\frac{\Pi}{2}}
\]
The error computation proceeds as follows:
\begin{align*}
y - \gd y &= x - n \; C_1 - n \; \gd C_1 \pa{1 + \gd_4} \\
&= x - n \pa{C_1 + \gd C_1} - n \; \gd C_1 \; \gd_4 \\
&= x - n \frac{\Pi}{2} - n \pa{\gz + \gd C_1 \; \gd_4}
\end{align*}
from which we deduce an upper bound on the absolute error of the reduction:
\begin{align*}
\abs{y - \gd y - \pa{x - n \frac{\Pi}{2}}} &\leq 2^{\gk_1} 2^{\gk'_1} \pa{2^{- M - 1} + 2^{-M} + 2^{-2 M - 1}} \ULP\of{\frac{\Pi}{2}} \\
&= 2^{\gk_1 + \gk'_1 - M}\pa{\frac{3}{2} + 2^{-M - 1}} \ULP\of{\frac{\Pi}{2}} \\
&< 2^{\gk_1 + \gk'_1 - M + 1} \ULP\of{\frac{\Pi}{2}}
\end{align*}
where we have used the upper bound for $\gd C_1$ given by equation (\ref{eqnabsdc1}).

In the computation of the trigonometric functions, we need $\hat x + \gd \hat x$ to provide enough accuracy that the final result is correctly rounded most of the time, and that any case of incorrect rounding may be detected.  The above error bound shows that, if $\hat x$ is very small (i.e., if $x$ is very close to a multiple of $\frac{\Pi}{2}$), the two-term approximation may not provide enough correct bits.  Formally, say that we want to have $M + \gk_3$ correct bits in the mantissa of $\hat x + \gd \hat x$.  The error must be less than $2^{-\gk_3}$ half-units of the last place of the result:
\[
2^{\gk_1 + \gk'_1 - M + 1} \ULP\of{\frac{\Pi}{2}} \leq 2^{-\gk_3 - 1} \abs{\ULP\of{\hat x}} \leq 2^{-\gk_3 - M} \abs{\hat x}
\]
which leads to the following condition on the reduced angle:
\[
\abs{\hat x} \geq 2^{\gk_1 + \gk'_1 + \gk_3 + 1} \ULP\of{\frac{\Pi}{2}} = 2^{\gk_1 + \gk'_1 + \gk_3 - M + 2}
\]

The rest of the implementation assumes that $\gk_3 = 18$ to achieve correct rounding most of the time and detect cases of dangerous rounding.  If we choose $\gk_1 = 8$ we find that $\gk'_1 = 5$ (because there are three consecutive zeroes at this location in the significand of $\frac{\Pi}{2}$) and the desired accuracy is obtained as long as $\abs{\hat x} \geq 2^{-20} ≃ 9.5 \times 10^{-7}$.

\subsection*{Argument Reduction Using the Three-Term Approximation}
If $\abs x \leq 2^{\gk_2} \round{\frac{\Pi}{2}}$ we compute:
\[
\begin{dcases}
n &= \iround{\round{x \round{\frac{2}{\Pi}}}} \\
y &= x - n \; C_2 \\
y' &= n \; C'_2 \\
\gd y &= \round{n \; \gd C_2} \\
\pa{z, \gd z} &= \quicktwosum\of{y', \gd y} \\
\pa{\hat x, \gd \hat x} &= \longsub\of{y, \pa{z, \gd z}}
\end{dcases}
\]
The products $n \; C_2$ and $n \; C'_2$ are exact thanks to the $\gk_2$ trailing zeroes of $C_2$ and $C'_2$.  The subtraction $x - n \; C_2$ is exact by Sterbenz's Lemma.  $\quicktwosum$ performs an exact addition using algorithm 3 of \cite{HidaLiBailey2007}; it is usable in this case because clearly $\abs{\gd y} < \abs{y'}$.
$\longsub$ is the obvious adaptation of the algorithm $\longadd$ presented in section 5 of \cite{Linnainmaa1981}, which implements precise (but not exact) double-precision arithmetic.

It is straightforward to show, like we did in the preceding section, that:
\[
\abs n \leq \iround{2^{\gk_2} \pa{1 + \gg_3}}
\]
and therefore that $\abs n \leq 2^{\gk_2}$ as long as $2^{\gk_2} \gg_3 < 1/2$.  Similarly, the misrounding bounds (\ref{eqnboundabove}) and (\ref{eqnboundbelow}) are applicable with $\gk_2$ replacing $\gk_1$.

To compute the overall error on argument reduction, first remember that, from equation (\ref{eqnpithreeterms}), we have:
\[
C_2 + C'_2 + \gd C_2 = \frac{\Pi}{2} + \gz_1 \quad \text{with} \quad \abs{\gz_1} \leq 2^{\gk'_2 + \gk''_2 - 2 M - 1} \ULP\of{\frac{\Pi}{2}}
\]
Let $\gz_2$ be the relative error introduced by $\longadd$.  Table 1 of \cite{Linnainmaa1981} indicates that $\abs{\gz_2} < 2^{2 - 2 M}$.  The error computation proceeds as follows:
\begin{align*}
y - y' - \gd y &= \pa{x - n \; C_2 - n \; C'_2 - n \; \gd C_2 \pa{1 + \gd_4}} \pa{1 + \gz_2} \\
&= \pa{x - n \frac{\Pi}{2} - n \pa{\gz_1 + \gd C_2 \; \gd_4}} \pa{1 + \gz_2} \\
&= x - n \frac{\Pi}{2} - n \pa{\gz_1 + \gd C_2 \; \gd_4} \pa{1 + \gz_2} + \pa{x - n \frac{\Pi}{2}} \; \gz_2
\end{align*}
from which we deduce an upper bound on the absolute error of the reduction, noting that $\abs{x - n \frac{\Pi}{2}} \leq \frac{\Pi}{4}$:
\begin{align*}
&\abs{y - y' - \gd y - \pa{x - n \frac{\Pi}{2}}} \\ 
& \qquad \leq 2^{\gk_2 + \gk'_2 + \gk''_2} \pa{2^{-2 M - 1} + 2^{-2 M} + 2^{-3 M - 1}} \pa{1 + 2^{2 - 2 M}} \ULP\of{\frac{\Pi}{2}} + 2^{2 - 2 M} \frac{\Pi}{4} \\
& \qquad = 2^{\gk_2 + \gk'_2 + \gk''_2 - 2 M} \pa{\frac{3}{2} + 2^{-M - 1}} \pa{1 + 2^{2 - 2 M}} \ULP\of{\frac{\Pi}{2}} + 2^{-2 M} \; \Pi \\
& \qquad < 2^{\gk_2 + \gk'_2 + \gk''_2 - 2 M + 1} \ULP\of{\frac{\Pi}{2}} + 2^{-2 M} \; \Pi
\end{align*}
A sufficient condition for the reduction to guarantee $\gk_3$ extra bits of accuracy is for this error to be less than $2^{-\gk_3 - 1} \abs{\ULP\of{\hat x}}$ which itself is less than $2^{-\gk_3 - M} \abs{\hat{x}}$.  Therefore we want:
\begin{align*}
\abs{\hat x} &\geq 2^{\gk_3 - M}\pa{2^{\gk_2 + \gk'_2 + \gk''_2 + 1} \ULP\of{\frac{\Pi}{2}} + \Pi} \\
&= 2^{\gk_3 - M}\pa{2^{\gk_2 + \gk'_2 + \gk''_2 - M + 2}  + \Pi}
\end{align*}
and it is therefore sufficient to have:
\[
\abs{\hat x} \geq 2^{\gk_3 - M}\pa{2^{\gk_2 + \gk'_2 + \gk''_2 - M + 2}  + 4}
\]

If we choose $\gk_3 = 18$ as above, and $\gk_2 = 18$ we find that $\gk'_2 = 14$ and $\gk''_2 = 15$.  Therefore, the desired accuracy is obtained as long as $\abs{\hat x} \geq 65 \times 2^{-39} ≃ 1.2 \times 10^{-10}$.

\subsection*{Fallback}
If any of the conditions above is not met, we fall back on the CORE-MATH implementation.

\section*{Accurate Tables and Their Generation}
\section*{Computation of the Functions}
\subsection*{Sin}
\subsubsection*{Near Zero}
For $\hat x$ near zero we evaluate:
\begin{align*}
\widehat{x^2} &= \round{{\hat x}^2} = {\hat x}^2 \pa{1 + \gd_1}\\
\widehat{x^3} &= \round{\hat x \; \widehat{x^2}} = {\hat x}^3 \pa{1 + \gd_1} \pa{1 + \gd_2}\\
\hat p &= \round{a \widehat{x^2} + b} = \pa{a {\hat x}^2 \pa{1 + \gd_1} + b} \pa{1 + \gd_3}\\
s\of{x} &\DefineAs \hat x + \round{\round{\widehat{x^3} \hat p} + \gd \hat x} \\
&= \hat x + \pa{{\hat x}^3 \pa{1 + \gd_1} \pa{1 + \gd_2} \pa{a {\hat x}^2 \pa{1 + \gd_1} + b} \pa{1 + \gd_3} \pa{1 + \gd_4} + \gd \hat x}\pa{1 + \gd_5} \\
&= \hat x + a {\hat x}^3 \pa{1 + \gq_5} + b {\hat x}^5 \pa{1 + \gq_4} + \gd \hat x \pa{1 + \gd_5}
\end{align*}

\end{document}<|MERGE_RESOLUTION|>--- conflicted
+++ resolved
@@ -230,13 +230,6 @@
 \end{align*}
 If $2^{\gk_1} \gg_3$ is small enough (less that $1/2$), the rounding cannot cause $n$ to exceed $2^{\gk_1}$.  In practice we choose a relatively small value for $\gk_1$, so this condition is met.
 
-<<<<<<< HEAD
-Now if $x$ is close to an odd multiple of $\frac{\Pi}{4}$ it is possible for misrounding to happen.  One case of misrounding is if:
-\[
-x < \pa{n - \frac{1}{2}}\frac{\Pi}{2} \quad \text{and} \quad \round{x \round{\frac{2}{\Pi}}} > \pa{n - \frac{1}{2}}
-\]
-(There is a symmetric case where $x$ is above the odd multiple of $\frac{\Pi}{4}$ and moves below because of floating point rounding.)  Using equation (\ref{eqnxerror}) we find that misrounding is possible iff:
-=======
 Now if $x$ is close to an odd multiple of $\frac{\Pi}{4}$ it is possible for misrounding to happen.  In the following analysis we assume that $n > 0$.  The results are symmetrical if $n < 0$.  There are two possible kinds of misrounding, with different bounds.
 
 A misrounding of the first kind occurs if:
@@ -244,21 +237,11 @@
 x < \pa{n - \frac{1}{2}}\frac{\Pi}{2} \quad \text{and} \quad \round{x \round{\frac{2}{\Pi}}} > n - \frac{1}{2}
 \]
 Using equation (\ref{eqnxerror}) we find that this misrounding is possible iff:
->>>>>>> 4235058c
 \[
 x > \frac{\Pi}{2} \pa{n - \frac{1}{2}} \frac{1}{\pa{1 + \gd_2} \pa{1 + \gd_3}} \geq \frac{\Pi}{2} \pa{n - \frac{1}{2}} \frac{1}{\pa{1 + \gg_2}}
 \]
 In which case the computation of $n$ results in:
 \[
-<<<<<<< HEAD
-n \frac{\Pi}{2} - x < \frac{\Pi}{4} \frac{1 + 2 n \gg_2}{1 + \gg_2} = \frac{\Pi}{4} \pa{1 + 2 \pa{2 n - 1} u}
-\]
-This bound tells us that the absolute value of the reduced angle may exceed $\frac{\Pi}{4}$ by as much as:
-\[
-\frac{\Pi}{4} \pa{2^{\gk_1 + 1} - 1} \ULP\of{\frac{\Pi}{2}}
-\]
-This needs to be taken into account when building the accurate tables.
-=======
 n \frac{\Pi}{2} - x < \frac{\Pi}{4} \pa{1 + \frac{\gg_2}{1 + \gg_2} \pa{2 n - 1}}
 \]
 This bound tells us that the absolute value of the reduced angle may exceed $\frac{\Pi}{4}$ by as much as:
@@ -286,7 +269,6 @@
 \end{equation}
 
 The bounds (\ref{eqnboundabove}) and (\ref{eqnboundbelow}) need to be taken into account when building the accurate tables.
->>>>>>> 4235058c
 
 Using the bound on $\abs n$ and the fact that $C_1$ has $\gk_1$ trailing zeroes, we see that the product $n \; C_1$ is exact.  The subtraction $x - n \; C_1$ is exact by Sterbenz's Lemma.  Finally, the last step performs an exact addition\footnote{The more efficient $\quicktwodifference$ is not usable here.  First, note that $\abs y$ is equal to $\ULP\of{x}$ if we take $x$ to be the successor or the predecessor of $n C_1$ for any $n$. Ignoring rounding errors we have:
 \[ 
