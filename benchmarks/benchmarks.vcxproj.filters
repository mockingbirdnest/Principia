﻿<?xml version="1.0" encoding="utf-8"?>
<Project ToolsVersion="4.0" xmlns="http://schemas.microsoft.com/developer/msbuild/2003">
  <ItemGroup>
    <Filter Include="Source Files">
      <UniqueIdentifier>{4FC737F1-C7A5-4376-A066-2A32D752A2FF}</UniqueIdentifier>
      <Extensions>cpp;c;cc;cxx;def;odl;idl;hpj;bat;asm;asmx</Extensions>
    </Filter>
    <Filter Include="Header Files">
      <UniqueIdentifier>{93995380-89BD-4b04-88EB-625FBE52EBFB}</UniqueIdentifier>
      <Extensions>h;hh;hpp;hxx;hm;inl;inc;xsd</Extensions>
    </Filter>
  </ItemGroup>
  <ItemGroup>
    <ClCompile Include="main.cpp">
      <Filter>Source Files</Filter>
    </ClCompile>
    <ClCompile Include="quantities.cpp">
      <Filter>Source Files</Filter>
    </ClCompile>
    <ClCompile Include="чебышёв_series.cpp">
      <Filter>Source Files</Filter>
    </ClCompile>
    <ClCompile Include="ephemeris.cpp">
      <Filter>Source Files</Filter>
    </ClCompile>
    <ClCompile Include="dynamic_frame.cpp">
      <Filter>Source Files</Filter>
    </ClCompile>
    <ClCompile Include="symplectic_runge_kutta_nyström_integrator.cpp">
      <Filter>Source Files</Filter>
    </ClCompile>
    <ClCompile Include="embedded_explicit_runge_kutta_nyström_integrator.cpp">
      <Filter>Source Files</Filter>
    </ClCompile>
    <ClCompile Include="..\base\status.cpp">
      <Filter>Source Files</Filter>
    </ClCompile>
    <ClCompile Include="perspective.cpp">
      <Filter>Source Files</Filter>
    </ClCompile>
    <ClCompile Include="polynomial.cpp">
      <Filter>Source Files</Filter>
    </ClCompile>
    <ClCompile Include="newhall.cpp">
      <Filter>Source Files</Filter>
    </ClCompile>
    <ClCompile Include="..\ksp_plugin\planetarium.cpp">
      <Filter>Source Files</Filter>
    </ClCompile>
    <ClCompile Include="planetarium_plot_methods.cpp">
      <Filter>Source Files</Filter>
    </ClCompile>
    <ClCompile Include="..\numerics\cbrt.cpp">
      <Filter>Source Files</Filter>
    </ClCompile>
    <ClCompile Include="fast_sin_cos_2π_benchmark.cpp">
      <Filter>Source Files</Filter>
    </ClCompile>
    <ClCompile Include="..\numerics\fast_sin_cos_2π.cpp">
      <Filter>Source Files</Filter>
    </ClCompile>
    <ClCompile Include="geopotential.cpp">
      <Filter>Source Files</Filter>
    </ClCompile>
    <ClCompile Include="thread_pool.cpp">
      <Filter>Source Files</Filter>
    </ClCompile>
    <ClCompile Include="encoder.cpp">
      <Filter>Source Files</Filter>
    </ClCompile>
<<<<<<< HEAD
    <ClCompile Include="elliptic_functions_benchmark.cpp">
      <Filter>Source Files</Filter>
    </ClCompile>
    <ClCompile Include="..\numerics\elliptic_functions.cpp">
=======
    <ClCompile Include="..\numerics\elliptic_integrals.cpp">
      <Filter>Source Files</Filter>
    </ClCompile>
    <ClCompile Include="elliptic_integrals_benchmark.cpp">
>>>>>>> 28845df7
      <Filter>Source Files</Filter>
    </ClCompile>
  </ItemGroup>
  <ItemGroup>
    <ClInclude Include="quantities.hpp">
      <Filter>Header Files</Filter>
    </ClInclude>
    <ClInclude Include="quantities_body.hpp">
      <Filter>Source Files</Filter>
    </ClInclude>
  </ItemGroup>
</Project><|MERGE_RESOLUTION|>--- conflicted
+++ resolved
@@ -68,17 +68,16 @@
     <ClCompile Include="encoder.cpp">
       <Filter>Source Files</Filter>
     </ClCompile>
-<<<<<<< HEAD
+    <ClCompile Include="..\numerics\elliptic_integrals.cpp">
+      <Filter>Source Files</Filter>
+    </ClCompile>
+    <ClCompile Include="elliptic_integrals_benchmark.cpp">
+      <Filter>Source Files</Filter>
+    </ClCompile>
     <ClCompile Include="elliptic_functions_benchmark.cpp">
       <Filter>Source Files</Filter>
     </ClCompile>
     <ClCompile Include="..\numerics\elliptic_functions.cpp">
-=======
-    <ClCompile Include="..\numerics\elliptic_integrals.cpp">
-      <Filter>Source Files</Filter>
-    </ClCompile>
-    <ClCompile Include="elliptic_integrals_benchmark.cpp">
->>>>>>> 28845df7
       <Filter>Source Files</Filter>
     </ClCompile>
   </ItemGroup>
