--- conflicted
+++ resolved
@@ -278,17 +278,7 @@
       for (auto const& [_, lines] : *lagrange_equipotentials[i]) {
         for (auto const& line : lines) {
           plotted_trajectories.emplace_back();
-<<<<<<< HEAD
-          planetarium.PlotMethod3(
-              line,
-              line.front().time,
-              line.back().time,
-              /*reverse=*/false,
-              [](ScaledSpacePoint const&) {},
-              /*max_points=*/std::numeric_limits<int>::max());
-=======
           plot(planetarium, line);
->>>>>>> a4f09e7e
         }
       }
     }
