﻿<?xml version="1.0" encoding="utf-8"?>
<Project ToolsVersion="4.0" xmlns="http://schemas.microsoft.com/developer/msbuild/2003">
  <ItemGroup>
    <Filter Include="Source Files">
      <UniqueIdentifier>{4FC737F1-C7A5-4376-A066-2A32D752A2FF}</UniqueIdentifier>
      <Extensions>cpp;c;cc;cxx;def;odl;idl;hpj;bat;asm;asmx</Extensions>
    </Filter>
    <Filter Include="Header Files">
      <UniqueIdentifier>{93995380-89BD-4b04-88EB-625FBE52EBFB}</UniqueIdentifier>
      <Extensions>h;hh;hpp;hxx;hm;inl;inc;xsd</Extensions>
    </Filter>
    <Filter Include="Test Files">
      <UniqueIdentifier>{0faba8e9-2063-4801-98f0-1f32c1e084ec}</UniqueIdentifier>
    </Filter>
    <Filter Include="Resource Files">
      <UniqueIdentifier>{77614383-550c-4819-b2d2-11e2505ec337}</UniqueIdentifier>
    </Filter>
  </ItemGroup>
  <ItemGroup>
    <ClCompile Include="plugin_test.cpp">
      <Filter>Test Files</Filter>
    </ClCompile>
    <ClCompile Include="..\ksp_plugin\plugin.cpp">
      <Filter>Source Files</Filter>
    </ClCompile>
    <ClCompile Include="interface_test.cpp">
      <Filter>Test Files</Filter>
    </ClCompile>
    <ClCompile Include="..\ksp_plugin\interface.cpp">
      <Filter>Source Files</Filter>
    </ClCompile>
    <ClCompile Include="vessel_test.cpp">
      <Filter>Test Files</Filter>
    </ClCompile>
    <ClCompile Include="part_test.cpp">
      <Filter>Test Files</Filter>
    </ClCompile>
    <ClCompile Include="celestial_test.cpp">
      <Filter>Test Files</Filter>
    </ClCompile>
    <ClCompile Include="plugin_compatibility_test.cpp">
      <Filter>Test Files</Filter>
    </ClCompile>
    <ClCompile Include="plugin_integration_test.cpp">
      <Filter>Test Files</Filter>
    </ClCompile>
    <ClCompile Include="manœuvre_test.cpp">
      <Filter>Test Files</Filter>
    </ClCompile>
    <ClCompile Include="..\journal\recorder.cpp">
      <Filter>Source Files</Filter>
    </ClCompile>
    <ClCompile Include="..\journal\profiles.cpp">
      <Filter>Source Files</Filter>
    </ClCompile>
    <ClCompile Include="..\ksp_plugin\flight_plan.cpp">
      <Filter>Source Files</Filter>
    </ClCompile>
    <ClCompile Include="flight_plan_test.cpp">
      <Filter>Test Files</Filter>
    </ClCompile>
    <ClCompile Include="..\ksp_plugin\burn.cpp">
      <Filter>Source Files</Filter>
    </ClCompile>
    <ClCompile Include="..\ksp_plugin\interface_flight_plan.cpp">
      <Filter>Source Files</Filter>
    </ClCompile>
    <ClCompile Include="mock_plugin.cpp">
      <Filter>Source Files</Filter>
    </ClCompile>
    <ClCompile Include="mock_flight_plan.cpp">
      <Filter>Source Files</Filter>
    </ClCompile>
    <ClCompile Include="..\ksp_plugin\interface_iterator.cpp">
      <Filter>Source Files</Filter>
    </ClCompile>
    <ClCompile Include="..\ksp_plugin\interface_vessel.cpp">
      <Filter>Source Files</Filter>
    </ClCompile>
    <ClCompile Include="..\base\status.cpp">
      <Filter>Source Files</Filter>
    </ClCompile>
    <ClCompile Include="..\ksp_plugin\vessel.cpp">
      <Filter>Source Files</Filter>
    </ClCompile>
    <ClCompile Include="..\ksp_plugin\pile_up.cpp">
      <Filter>Source Files</Filter>
    </ClCompile>
    <ClCompile Include="pile_up_test.cpp">
      <Filter>Test Files</Filter>
    </ClCompile>
    <ClCompile Include="..\ksp_plugin\part.cpp">
      <Filter>Source Files</Filter>
    </ClCompile>
    <ClCompile Include="..\ksp_plugin\part_subsets.cpp">
      <Filter>Source Files</Filter>
    </ClCompile>
    <ClCompile Include="..\ksp_plugin\identification.cpp">
      <Filter>Source Files</Filter>
    </ClCompile>
    <ClCompile Include="..\ksp_plugin\celestial.cpp">
      <Filter>Source Files</Filter>
    </ClCompile>
    <ClCompile Include="..\ksp_plugin\integrators.cpp">
      <Filter>Source Files</Filter>
    </ClCompile>
    <ClCompile Include="..\base\version.generated.cc">
      <Filter>Source Files</Filter>
    </ClCompile>
<<<<<<< HEAD
    <ClCompile Include="interface_renderer_test.cpp">
      <Filter>Test Files</Filter>
    </ClCompile>
    <ClCompile Include="..\ksp_plugin\interface_renderer.cpp">
      <Filter>Source Files</Filter>
    </ClCompile>
=======
    <ClCompile Include="interface_flight_plan_test.cpp">
      <Filter>Test Files</Filter>
    </ClCompile>
>>>>>>> 9e87d81b
  </ItemGroup>
  <ItemGroup>
    <ClInclude Include="mock_plugin.hpp">
      <Filter>Header Files</Filter>
    </ClInclude>
    <ClInclude Include="mock_flight_plan.hpp">
      <Filter>Header Files</Filter>
    </ClInclude>
    <ClInclude Include="mock_manœuvre.hpp">
      <Filter>Header Files</Filter>
    </ClInclude>
  </ItemGroup>
  <ItemGroup>
    <ClInclude Include="mock_vessel.hpp">
      <Filter>Header Files</Filter>
    </ClInclude>
  </ItemGroup>
  <ItemGroup>
    <None Include="simple_plugin.proto.bin">
      <Filter>Resource Files</Filter>
    </None>
    <None Include="simple_plugin.proto.hex">
      <Filter>Resource Files</Filter>
    </None>
  </ItemGroup>
</Project><|MERGE_RESOLUTION|>--- conflicted
+++ resolved
@@ -107,18 +107,15 @@
     <ClCompile Include="..\base\version.generated.cc">
       <Filter>Source Files</Filter>
     </ClCompile>
-<<<<<<< HEAD
     <ClCompile Include="interface_renderer_test.cpp">
       <Filter>Test Files</Filter>
     </ClCompile>
     <ClCompile Include="..\ksp_plugin\interface_renderer.cpp">
       <Filter>Source Files</Filter>
     </ClCompile>
-=======
     <ClCompile Include="interface_flight_plan_test.cpp">
       <Filter>Test Files</Filter>
     </ClCompile>
->>>>>>> 9e87d81b
   </ItemGroup>
   <ItemGroup>
     <ClInclude Include="mock_plugin.hpp">
