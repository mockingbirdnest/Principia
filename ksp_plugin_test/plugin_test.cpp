﻿
#include "ksp_plugin/plugin.hpp"

#include <cmath>
#include <map>
#include <memory>

#include "geometry/permutation.hpp"
#include "gmock/gmock.h"
#include "gtest/gtest.h"
#include "quantities/si.hpp"
#include "testing_utilities/almost_equals.hpp"
#include "testing_utilities/numerics.hpp"
#include "testing_utilities/solar_system.hpp"

using principia::geometry::Bivector;
using principia::geometry::Permutation;
using principia::quantities::Abs;
using principia::quantities::Sqrt;
using principia::si::Radian;
using principia::si::AstronomicalUnit;
using principia::testing_utilities::AlmostEquals;
using principia::testing_utilities::ICRFJ2000Ecliptic;
using principia::testing_utilities::AbsoluteError;
using principia::testing_utilities::SolarSystem;
using testing::Eq;
using testing::Lt;

namespace principia {
namespace ksp_plugin {

class PluginTest : public testing::Test {
 protected:
  PluginTest()
      : looking_glass_(Permutation<ICRFJ2000Ecliptic, AliceSun>::XZY),
        solar_system_(SolarSystem::AtСпутникLaunch()),
        bodies_(solar_system_->massive_bodies()),
        initial_time_(solar_system_->trajectories().front()->last_time()),
        sun_gravitational_parameter_(
            bodies_[SolarSystem::kSun]->gravitational_parameter()),
        planetarium_rotation_(1 * Radian) {
    plugin_ = std::make_unique<Plugin>(initial_time_,
                                       SolarSystem::kSun,
                                       sun_gravitational_parameter_,
                                       planetarium_rotation_);
  }

<<<<<<< HEAD
  Permutation<ICRFJ2000Ecliptic, AliceSun> looking_glass_;
  std::unique_ptr<SolarSystem> solar_system_;
  SolarSystem::Bodies bodies_;
  Instant initial_time_;
  GravitationalParameter sun_gravitational_parameter_;
  Angle planetarium_rotation_;

  std::unique_ptr<Plugin> plugin_;
};

TEST_F(PluginTest, Initialization) {
  for (std::size_t index = SolarSystem::kSun + 1;
=======
  void InsertAllSolarSystemBodies() {
    for (std::size_t index = SolarSystem::kSun + 1;
>>>>>>> 40b74035
       index < bodies_.size();
       ++index) {
    Index const parent_index = SolarSystem::parent(index);
    Displacement<AliceSun> const from_parent_position = looking_glass_(
        solar_system_->trajectories()[index]->last_position() -
        solar_system_->trajectories()[parent_index]->last_position());
    Velocity<AliceSun> const from_parent_velocity = looking_glass_(
        solar_system_->trajectories()[index]->last_velocity() -
        solar_system_->trajectories()[parent_index]->last_velocity());
    plugin_->InsertCelestial(index,
                             bodies_[index]->gravitational_parameter(),
                             parent_index,
                             from_parent_position,
                             from_parent_velocity);
    }
  }
<<<<<<< HEAD
  plugin_->EndInitialization();
=======

  Permutation<ICRFJ2000Ecliptic, AliceSun> looking_glass_;
  std::unique_ptr<SolarSystem> solar_system_;
  SolarSystem::Bodies bodies_;
  Instant initial_time_;
  GravitationalParameter sun_gravitational_parameter_;
  Angle planetarium_rotation_;

  std::unique_ptr<Plugin> plugin_;
};

TEST_F(PluginTest, Initialisation) {
  InsertAllSolarSystemBodies();
  plugin_->EndInitialisation();
>>>>>>> 40b74035
  for (std::size_t index = SolarSystem::kSun + 1;
       index < bodies_.size();
       ++index) {
    Index const parent_index = SolarSystem::parent(index);
    EXPECT_THAT(solar_system_->trajectories()[index]->last_position() -
                solar_system_->trajectories()[parent_index]->last_position(),
                AlmostEquals(looking_glass_.Inverse()(
                    plugin_->CelestialDisplacementFromParent(index)),
                    250000));
    EXPECT_THAT(solar_system_->trajectories()[index]->last_velocity() -
                solar_system_->trajectories()[parent_index]->last_velocity(),
                AlmostEquals(looking_glass_.Inverse()(
                    plugin_->CelestialParentRelativeVelocity(index)),
                    1000));
  }
}

TEST_F(PluginTest, VesselInsertion) {
  GUID const guid = "Test Satellite";
  InsertAllSolarSystemBodies();
  plugin_->EndInitialisation();
  bool const inserted = plugin_->InsertOrKeepVessel(guid,
                                                    SolarSystem::kEarth);
  EXPECT_TRUE(inserted);
  Displacement<AliceSun> const displacement({3111.0 * Kilo(Metre),
                                             4400.0 * Kilo(Metre),
                                             3810.0 * Kilo(Metre)});
  auto const tangent = displacement * Bivector<double, AliceSun>({1, 2, 3});
  Vector<double, AliceSun> unit_tangent = tangent / tangent.Norm();
  EXPECT_THAT(InnerProduct(unit_tangent, displacement / displacement.Norm()),
              Eq(0));
  // This yields a circular orbit.
  Velocity<AliceSun> const velocity =
      Sqrt(bodies_[SolarSystem::kEarth]->gravitational_parameter() /
               displacement.Norm()) * unit_tangent;
  plugin_->SetVesselStateOffset(guid, displacement, velocity);
  EXPECT_THAT(
      AbsoluteError(plugin_->VesselDisplacementFromParent(guid), displacement),
      Lt(DBL_EPSILON * AstronomicalUnit));
  EXPECT_THAT(plugin_->VesselParentRelativeVelocity(guid),
              AlmostEquals(velocity));
}

}  // namespace ksp_plugin
}  // namespace principia<|MERGE_RESOLUTION|>--- conflicted
+++ resolved
@@ -45,23 +45,8 @@
                                        planetarium_rotation_);
   }
 
-<<<<<<< HEAD
-  Permutation<ICRFJ2000Ecliptic, AliceSun> looking_glass_;
-  std::unique_ptr<SolarSystem> solar_system_;
-  SolarSystem::Bodies bodies_;
-  Instant initial_time_;
-  GravitationalParameter sun_gravitational_parameter_;
-  Angle planetarium_rotation_;
-
-  std::unique_ptr<Plugin> plugin_;
-};
-
-TEST_F(PluginTest, Initialization) {
+  void InsertAllSolarSystemBodies() {
   for (std::size_t index = SolarSystem::kSun + 1;
-=======
-  void InsertAllSolarSystemBodies() {
-    for (std::size_t index = SolarSystem::kSun + 1;
->>>>>>> 40b74035
        index < bodies_.size();
        ++index) {
     Index const parent_index = SolarSystem::parent(index);
@@ -76,11 +61,8 @@
                              parent_index,
                              from_parent_position,
                              from_parent_velocity);
-    }
   }
-<<<<<<< HEAD
-  plugin_->EndInitialization();
-=======
+  }
 
   Permutation<ICRFJ2000Ecliptic, AliceSun> looking_glass_;
   std::unique_ptr<SolarSystem> solar_system_;
@@ -95,7 +77,6 @@
 TEST_F(PluginTest, Initialisation) {
   InsertAllSolarSystemBodies();
   plugin_->EndInitialisation();
->>>>>>> 40b74035
   for (std::size_t index = SolarSystem::kSun + 1;
        index < bodies_.size();
        ++index) {
