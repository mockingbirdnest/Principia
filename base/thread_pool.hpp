#pragma once

#include <deque>
#include <functional>
#include <future>
#include <list>
#include <thread>

#include "absl/base/thread_annotations.h"
#include "absl/time/time.h"
#include "absl/synchronization/mutex.h"
#include "absl/time/time.h"

namespace principia {
namespace base {
namespace _thread_pool {
namespace internal {

// A pool of threads that are created at construction and to which functions can
// be added for asynchronous execution.  This class is thread-safe.
template<typename T>
class ThreadPool final {
 public:
  // Constructs a pool with the given number of threads.
  explicit ThreadPool(std::int64_t pool_size);

  ~ThreadPool();

  // Adds a call to the execution queue, and returns a future that the client
  // may use to wait until execution of |function| has completed and to extract
  // the result.
  std::future<T> Add(std::function<T()> function);

  // Same as above, but only returns a future if the |function| can be
  // immediately executed.
  std::optional<std::future<T>> TryAdd(std::function<T()> function);

<<<<<<< HEAD
  // Waits until the thread has at least one idle thread (that is, |TryAdd|
  // would succeed at that point) or the specified |duration| is reached.
  // Returns true iff there is an idle thread.  Note that there is no guarantee
  // that a subsequent call to |TryAdd| will succeed.  This is mostly useful to
  // avoid busy waiting on |TryAdd|.
=======
  // Waits until the pool has at least one idle thread (that is, |TryAdd| would
  // succeed at that point) or the specified |duration| is reached.  Returns
  // true iff there is an idle thread.  Note that there is no guarantee that a
  // subsequent call to |TryAdd| will succeed.  This is mostly useful to avoid
  // busy waiting on |TryAdd|.
>>>>>>> 1d829cf5
  bool WaitUntilIdleFor(absl::Duration duration);

 private:
  // The queue element contains a |function| to execute and a |promise| used to
  // communicate the result to the caller.
  struct Call {
    std::function<T()> function;
    std::promise<T> promise;
  };

  // The loop executed on each thread to extract an element from the queue,
  // execute it, and set its result in the promise.
  void DequeueCallAndExecute();

  absl::Mutex lock_;
  bool shutdown_ GUARDED_BY(lock_) = false;
  std::deque<Call> calls_ GUARDED_BY(lock_);
  std::int64_t busy_threads_ GUARDED_BY(lock_) = 0;

  std::list<std::thread> threads_;
};

}  // namespace internal

using internal::ThreadPool;

}  // namespace _thread_pool
}  // namespace base
}  // namespace principia

#include "base/thread_pool_body.hpp"<|MERGE_RESOLUTION|>--- conflicted
+++ resolved
@@ -35,19 +35,11 @@
   // immediately executed.
   std::optional<std::future<T>> TryAdd(std::function<T()> function);
 
-<<<<<<< HEAD
-  // Waits until the thread has at least one idle thread (that is, |TryAdd|
-  // would succeed at that point) or the specified |duration| is reached.
-  // Returns true iff there is an idle thread.  Note that there is no guarantee
-  // that a subsequent call to |TryAdd| will succeed.  This is mostly useful to
-  // avoid busy waiting on |TryAdd|.
-=======
   // Waits until the pool has at least one idle thread (that is, |TryAdd| would
   // succeed at that point) or the specified |duration| is reached.  Returns
   // true iff there is an idle thread.  Note that there is no guarantee that a
   // subsequent call to |TryAdd| will succeed.  This is mostly useful to avoid
   // busy waiting on |TryAdd|.
->>>>>>> 1d829cf5
   bool WaitUntilIdleFor(absl::Duration duration);
 
  private:
