<<<<<<< HEAD
﻿#include "stdafx.hpp"

#include <CppUnitTest.h>
#include <functional>

#include "Geometry/Grassmann.hpp"
#include "Geometry/R3Element.hpp"
#include "Quantities/Astronomy.hpp"
#include "Quantities/BIPM.hpp"
#include "Quantities/Constants.hpp"
#include "Quantities/Dimensionless.hpp"
#include "Quantities/ElementaryFunctions.hpp"
#include "Quantities/Quantities.hpp"
#include "Quantities/SI.hpp"
#include "Quantities/UK.hpp"
#include "TestUtilities/Algebra.hpp"
#include "TestUtilities/GeometryComparisons.hpp"
#include "TestUtilities/QuantityComparisons.hpp"
#include "TestUtilities/TestUtilities.hpp"


namespace principia {
namespace geometry {

using namespace astronomy;
using namespace bipm;
using namespace constants;
using namespace Microsoft::VisualStudio::CppUnitTestFramework;
using namespace quantities;
using namespace si;
using namespace test_utilities;
using namespace uk;

TEST_CLASS(R3ElementTests) {
 public:
  TEST_METHOD(Dumb3Vector) {
    R3Element<Speed> nullVector(0 * Metre / Second,
                                0 * Metre / Second,
                                0 * Metre / Second);
    R3Element<Speed> u(1 * Metre / Second,
                       120 * Kilo(Metre) / Hour,
                       -SpeedOfLight);
    R3Element<Speed> v(-20 * Knot,
                       2 * π * AstronomicalUnit / JulianYear,
                       1 * admiralty::NauticalMile / Hour);
    R3Element<Speed> w(-1 * Mile / Hour, -2 * Foot / Second, -3 * Knot);
    R3Element<Speed> a(88 * Mile / Hour, 300 * Metre / Second, 46 * Knot);
    AssertEqual((e * Dimensionless(42)) * v, e * (Dimensionless(42) * v));
    TestVectorSpace<R3Element<Speed>,
                    Dimensionless>(nullVector, u, v, w, Dimensionless(0),
                                   Dimensionless(1), e, Dimensionless(42));
    TestAlternatingBilinearMap(Cross<Speed, Speed>, u,
                               v, w, a, Dimensionless(42));
    TestSymmetricPositiveDefiniteBilinearMap(Dot<Speed, Speed>,
                                             u, v, w, a, Dimensionless(42));
  }
};

}  // namespace geometry
}  // namespace principia
=======
﻿#include "stdafx.hpp"

#include <CppUnitTest.h>

#include "Geometry/Grassmann.hpp"
#include "Geometry/R3Element.hpp"
#include "Quantities/Astronomy.hpp"
#include "Quantities/BIPM.hpp"
#include "Quantities/Constants.hpp"
#include "Quantities/Dimensionless.hpp"
#include "Quantities/ElementaryFunctions.hpp"
#include "Quantities/Quantities.hpp"
#include "Quantities/SI.hpp"
#include "Quantities/UK.hpp"
#include "TestUtilities/Algebra.hpp"
#include "TestUtilities/GeometryComparisons.hpp"
#include "TestUtilities/QuantityComparisons.hpp"
#include "TestUtilities/TestUtilities.hpp"


namespace principia {
namespace geometry {

using namespace astronomy;
using namespace bipm;
using namespace constants;
using namespace Microsoft::VisualStudio::CppUnitTestFramework;
using namespace quantities;
using namespace si;
using namespace test_utilities;
using namespace uk;

TEST_CLASS(R3ElementTests) {
  R3Element<Speed> const null_velocity_ =
      R3Element<Speed>(0 * Knot, 0 * Knot, 0 * Knot);
  R3Element<Speed> const u_ =
      R3Element<Speed>(3 * Knot, -42 * Parsec / JulianYear, 0 * Knot);
  R3Element<Speed> const v_ =
      R3Element<Speed>(-π * SpeedOfLight, -e * Kilo(Metre) / Hour, -1 * Knot);
  R3Element<Speed> const w_ =
      R3Element<Speed>(2 * Mile / Hour, 2 * Furlong / Day, 2 * Rod / Minute);
  R3Element<Speed> const a_ =
      R3Element<Speed>(88 * Mile / Hour, 300 * Metre / Second, 46 * Knot);

 public:
  TEST_METHOD(Dumb3Vector) {
    AssertEqual((e * Dimensionless(42)) * v_, e * (Dimensionless(42) * v_));
    TestVectorSpace<R3Element<Speed>, Dimensionless>(null_velocity_, u_, v_,
                                                     w_, Dimensionless(0),
                                                     Dimensionless(1), e,
                                                     Dimensionless(42));
    TestAlternatingBilinearMap(Cross<Speed, Speed>, u_, v_, w_, a_,
                               Dimensionless(42));
    TestSymmetricPositiveDefiniteBilinearMap(Dot<Speed, Speed>, u_, v_, w_, a_,
                                             Dimensionless(42));
  }

  TEST_METHOD(MixedProduct) {
    auto left_time_multiplication = [](Time left, R3Element<Speed> right) {
      return left * right;
    };
    auto right_time_multiplication = [](R3Element<Speed> left, Time right) {
      return left * right;
    };
    TestBilinearMap(left_time_multiplication, 1 * Second, 1 * JulianYear, u_,
                    v_, Dimensionless(42));
    TestBilinearMap(right_time_multiplication, w_, a_, -1 * Day,
                    1 * Parsec / SpeedOfLight, Dimensionless(-π));
    Time const t = -3 * Second;
    AssertEqual(t * u_, u_ * t);
    AssertEqual((u_ * t) / t, u_);
  }
};

}  // namespace geometry
}  // namespace principia
>>>>>>> a28cfbba
<|MERGE_RESOLUTION|>--- conflicted
+++ resolved
@@ -1,65 +1,3 @@
-<<<<<<< HEAD
-﻿#include "stdafx.hpp"
-
-#include <CppUnitTest.h>
-#include <functional>
-
-#include "Geometry/Grassmann.hpp"
-#include "Geometry/R3Element.hpp"
-#include "Quantities/Astronomy.hpp"
-#include "Quantities/BIPM.hpp"
-#include "Quantities/Constants.hpp"
-#include "Quantities/Dimensionless.hpp"
-#include "Quantities/ElementaryFunctions.hpp"
-#include "Quantities/Quantities.hpp"
-#include "Quantities/SI.hpp"
-#include "Quantities/UK.hpp"
-#include "TestUtilities/Algebra.hpp"
-#include "TestUtilities/GeometryComparisons.hpp"
-#include "TestUtilities/QuantityComparisons.hpp"
-#include "TestUtilities/TestUtilities.hpp"
-
-
-namespace principia {
-namespace geometry {
-
-using namespace astronomy;
-using namespace bipm;
-using namespace constants;
-using namespace Microsoft::VisualStudio::CppUnitTestFramework;
-using namespace quantities;
-using namespace si;
-using namespace test_utilities;
-using namespace uk;
-
-TEST_CLASS(R3ElementTests) {
- public:
-  TEST_METHOD(Dumb3Vector) {
-    R3Element<Speed> nullVector(0 * Metre / Second,
-                                0 * Metre / Second,
-                                0 * Metre / Second);
-    R3Element<Speed> u(1 * Metre / Second,
-                       120 * Kilo(Metre) / Hour,
-                       -SpeedOfLight);
-    R3Element<Speed> v(-20 * Knot,
-                       2 * π * AstronomicalUnit / JulianYear,
-                       1 * admiralty::NauticalMile / Hour);
-    R3Element<Speed> w(-1 * Mile / Hour, -2 * Foot / Second, -3 * Knot);
-    R3Element<Speed> a(88 * Mile / Hour, 300 * Metre / Second, 46 * Knot);
-    AssertEqual((e * Dimensionless(42)) * v, e * (Dimensionless(42) * v));
-    TestVectorSpace<R3Element<Speed>,
-                    Dimensionless>(nullVector, u, v, w, Dimensionless(0),
-                                   Dimensionless(1), e, Dimensionless(42));
-    TestAlternatingBilinearMap(Cross<Speed, Speed>, u,
-                               v, w, a, Dimensionless(42));
-    TestSymmetricPositiveDefiniteBilinearMap(Dot<Speed, Speed>,
-                                             u, v, w, a, Dimensionless(42));
-  }
-};
-
-}  // namespace geometry
-}  // namespace principia
-=======
 ﻿#include "stdafx.hpp"
 
 #include <CppUnitTest.h>
@@ -135,5 +73,4 @@
 };
 
 }  // namespace geometry
-}  // namespace principia
->>>>>>> a28cfbba
+}  // namespace principia