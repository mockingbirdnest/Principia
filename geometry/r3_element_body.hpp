--- conflicted
+++ resolved
@@ -54,12 +54,7 @@
 
 #if PRINCIPIA_USE_AVX()
 template<typename Scalar>
-<<<<<<< HEAD
 inline R3Element<Scalar>::R3Element(__m256d xyzt) : xyzt(xyzt) {}
-=======
-template<std::same_as<__m256d> T>
-inline R3Element<Scalar>::R3Element(T xyzt) : xyzt(xyzt) {}
->>>>>>> 98bceaf8
 #else
 template<typename Scalar>
 R3Element<Scalar>::R3Element(__m128d const xy, __m128d const zt)
@@ -355,11 +350,6 @@
   return R3Element<Product<LScalar, RScalar>>(
       _mm256_fmadd_pd(a.xyzt, b_256d, c.xyzt));
 #else
-<<<<<<< HEAD
-  __m128d const b_128d = ToM128D(b);
-  return R3Element<Product<LScalar, RScalar>>(_mm_fmadd_pd(a.xy, b_128d, c.xy),
-                                              _mm_fmadd_sd(a.zt, b_128d, c.zt));
-=======
   if constexpr (CanEmitFMAInstructions) {
     __m128d const b_128d = ToM128D(b);
     return R3Element<Product<LScalar, RScalar>>(
@@ -367,7 +357,6 @@
   } else {
     LOG(FATAL) << "Clang cannot use FMA without VEX-encoding everything";
   }
->>>>>>> 98bceaf8
 #endif
 }
 
@@ -382,11 +371,6 @@
   return R3Element<Product<LScalar, RScalar>>(
       _mm256_fmsub_pd(a.xyzt, b_256d, c.xyzt));
 #else
-<<<<<<< HEAD
-  __m128d const b_128d = ToM128D(b);
-  return R3Element<Product<LScalar, RScalar>>(_mm_fmsub_pd(a.xy, b_128d, c.xy),
-                                              _mm_fmsub_sd(a.zt, b_128d, c.zt));
-=======
   if constexpr (CanEmitFMAInstructions) {
     __m128d const b_128d = ToM128D(b);
     return R3Element<Product<LScalar, RScalar>>(
@@ -394,7 +378,6 @@
   } else {
     LOG(FATAL) << "Clang cannot use FMA without VEX-encoding everything";
   }
->>>>>>> 98bceaf8
 #endif
 }
 
@@ -409,11 +392,6 @@
   return R3Element<Product<LScalar, RScalar>>(
       _mm256_fnmadd_pd(a.xyzt, b_256d, c.xyzt));
 #else
-<<<<<<< HEAD
-  __m128d const b_128d = ToM128D(b);
-  return R3Element<Product<LScalar, RScalar>>(
-      _mm_fnmadd_pd(a.xy, b_128d, c.xy), _mm_fnmadd_sd(a.zt, b_128d, c.zt));
-=======
   if constexpr (CanEmitFMAInstructions) {
     __m128d const b_128d = ToM128D(b);
     return R3Element<Product<LScalar, RScalar>>(
@@ -421,7 +399,6 @@
   } else {
     LOG(FATAL) << "Clang cannot use FMA without VEX-encoding everything";
   }
->>>>>>> 98bceaf8
 #endif
 }
 
@@ -436,11 +413,6 @@
   return R3Element<Product<LScalar, RScalar>>(
       _mm256_fnmsub_pd(a.xyzt, b_256d, c.xyzt));
 #else
-<<<<<<< HEAD
-  __m128d const b_128d = ToM128D(b);
-  return R3Element<Product<LScalar, RScalar>>(
-      _mm_fnmsub_pd(a.xy, b_128d, c.xy), _mm_fnmsub_sd(a.zt, b_128d, c.zt));
-=======
   if constexpr (CanEmitFMAInstructions) {
     __m128d const b_128d = ToM128D(b);
     return R3Element<Product<LScalar, RScalar>>(
@@ -448,7 +420,6 @@
   } else {
     LOG(FATAL) << "Clang cannot use FMA without VEX-encoding everything";
   }
->>>>>>> 98bceaf8
 #endif
 }
 
@@ -463,11 +434,6 @@
   return R3Element<Product<LScalar, RScalar>>(
       _mm256_fmadd_pd(a_256d, b.xyzt, c.xyzt));
 #else
-<<<<<<< HEAD
-  __m128d const a_128d = ToM128D(a);
-  return R3Element<Product<LScalar, RScalar>>(_mm_fmadd_pd(a_128d, b.xy, c.xy),
-                                              _mm_fmadd_sd(a_128d, b.zt, c.zt));
-=======
   if constexpr (CanEmitFMAInstructions) {
     __m128d const a_128d = ToM128D(a);
     return R3Element<Product<LScalar, RScalar>>(
@@ -475,7 +441,6 @@
   } else {
     LOG(FATAL) << "Clang cannot use FMA without VEX-encoding everything";
   }
->>>>>>> 98bceaf8
 #endif
 }
 
@@ -490,11 +455,6 @@
   return R3Element<Product<LScalar, RScalar>>(
       _mm256_fmsub_pd(a_256d, b.xyzt, c.xyzt));
 #else
-<<<<<<< HEAD
-  __m128d const a_128d = ToM128D(a);
-  return R3Element<Product<LScalar, RScalar>>(_mm_fmsub_pd(a_128d, b.xy, c.xy),
-                                              _mm_fmsub_sd(a_128d, b.zt, c.zt));
-=======
   if constexpr (CanEmitFMAInstructions) {
     __m128d const a_128d = ToM128D(a);
     return R3Element<Product<LScalar, RScalar>>(
@@ -502,7 +462,6 @@
   } else {
     LOG(FATAL) << "Clang cannot use FMA without VEX-encoding everything";
   }
->>>>>>> 98bceaf8
 #endif
 }
 
@@ -517,11 +476,6 @@
   return R3Element<Product<LScalar, RScalar>>(
       _mm256_fnmadd_pd(a_256d, b.xyzt, c.xyzt));
 #else
-<<<<<<< HEAD
-  __m128d const a_128d = ToM128D(a);
-  return R3Element<Product<LScalar, RScalar>>(
-      _mm_fnmadd_pd(a_128d, b.xy, c.xy), _mm_fnmadd_sd(a_128d, b.zt, c.zt));
-=======
   if constexpr (CanEmitFMAInstructions) {
     __m128d const a_128d = ToM128D(a);
     return R3Element<Product<LScalar, RScalar>>(
@@ -529,7 +483,6 @@
   } else {
     LOG(FATAL) << "Clang cannot use FMA without VEX-encoding everything";
   }
->>>>>>> 98bceaf8
 #endif
 }
 
@@ -544,11 +497,6 @@
   return R3Element<Product<LScalar, RScalar>>(
       _mm256_fnmsub_pd(a_256d, b.xyzt, c.xyzt));
 #else
-<<<<<<< HEAD
-  __m128d const a_128d = ToM128D(a);
-  return R3Element<Product<LScalar, RScalar>>(
-      _mm_fnmsub_pd(a_128d, b.xy, c.xy), _mm_fnmsub_sd(a_128d, b.zt, c.zt));
-=======
   if constexpr (CanEmitFMAInstructions) {
     __m128d const a_128d = ToM128D(a);
     return R3Element<Product<LScalar, RScalar>>(
@@ -556,7 +504,6 @@
   } else {
     LOG(FATAL) << "Clang cannot use FMA without VEX-encoding everything";
   }
->>>>>>> 98bceaf8
 #endif
 }
 
