--- conflicted
+++ resolved
@@ -576,14 +576,9 @@
 constexpr Date TTDay(Instant const& t) {
   // We use a cast as a constexpr version of a floor; this is only correct with
   // a positive JD, but we do not support dates before JD0.5 anyway.
-<<<<<<< HEAD
   CONSTEXPR_CHECK(t >= "JD0.5"_TT);
-  std::int64_t jd_minus_half = static_cast<std::int64_t>((t - "JD0.5"_TT) / Day);
-=======
-  CONSTEXPR_CHECK(t > "JD0.5"_TT);
   std::int64_t jd_minus_half =
       static_cast<std::int64_t>((t - "JD0.5"_TT) / Day);
->>>>>>> 0df07692
   // We want operations rounded toward negative infinity, but we also don’t
   // want to fiddle with rounding modes.  The product and sum here should be
   // exact for all reasonable times.
