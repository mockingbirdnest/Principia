--- conflicted
+++ resolved
@@ -212,15 +212,9 @@
 
 // An entry in the Experimental EOP C02 time series; represents UT1 - TAI at the
 // given |ut1_mjd|.
-<<<<<<< HEAD
 struct ExperimentalEOPC02Entry final {
-  constexpr ExperimentalEOPC02Entry(double const ut1_mjd,
-                                    quantities::Time const ut1_minus_tai);
-=======
-struct ExperimentalEOPC02Entry {
   constexpr ExperimentalEOPC02Entry(double ut1_mjd,
                                     quantities::Time ut1_minus_tai);
->>>>>>> 772217fa
 
   double const ut1_mjd;
   quantities::Time const ut1_minus_tai;
@@ -236,14 +230,8 @@
 // 00:00:00 on the given |utc_date|.  The date is given as an integer of the
 // form YYYY'MM'DD, which is then interpreted on demand, in order to limit the
 // number of constexpr steps.
-<<<<<<< HEAD
 struct EOPC04Entry final {
-  constexpr EOPC04Entry(int const utc_date,
-                        quantities::Time const& ut1_minus_utc);
-=======
-struct EOPC04Entry {
   constexpr EOPC04Entry(int utc_date, quantities::Time const& ut1_minus_utc);
->>>>>>> 772217fa
 
   constexpr DateTime utc() const;
   constexpr quantities::Time ut1() const;
