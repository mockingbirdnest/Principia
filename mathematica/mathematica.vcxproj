--- conflicted
+++ resolved
@@ -34,12 +34,9 @@
     <None Include="fornberg.wl" />
     <None Include="fukushima_elliptic_bd.wl" />
     <None Include="generate_graphs.wl" />
-<<<<<<< HEAD
     <None Include="ieee754_floating_point_evaluation.wl" />
     <None Include="ieee754_floating_point_evaluation_test.wl" />
-=======
     <None Include="ieee754_floating_point_test.wl" />
->>>>>>> ac9eecdf
     <None Include="navball.wl" />
     <None Include="integration.wl" />
     <None Include="newhall.wl" />
