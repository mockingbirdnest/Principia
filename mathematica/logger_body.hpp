--- conflicted
+++ resolved
@@ -62,12 +62,8 @@
 }
 
 template<typename... Args>
-<<<<<<< HEAD
-void Logger::Set(std::string const& name, Args... args) {
+void Logger::Set(std::string const& name, Args const&... args) {
   absl::MutexLock l(&lock_);
-=======
-void Logger::Set(std::string const& name, Args const&... args) {
->>>>>>> 4312fcf9
   if (enabled_) {
     name_and_single_value_[name] = ToMathematica(args...);
   }
