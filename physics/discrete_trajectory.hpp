﻿
#pragma once

#include <functional>
#include <list>
#include <map>
#include <memory>
#include <optional>
#include <set>
#include <vector>

#include "absl/status/status.h"
#include "base/not_constructible.hpp"
#include "base/not_null.hpp"
#include "geometry/grassmann.hpp"
#include "geometry/named_quantities.hpp"
#include "numerics/hermite3.hpp"
#include "physics/degrees_of_freedom.hpp"
#include "physics/forkable.hpp"
#include "physics/trajectory.hpp"
#include "quantities/named_quantities.hpp"
#include "serialization/physics.pb.h"

namespace principia {
namespace physics {

FORWARD_DECLARE_FROM(discrete_trajectory,
                     TEMPLATE(typename Frame) class,
                     DiscreteTrajectory);

// Reopening |internal_forkable| to specialize a template.
namespace internal_forkable {

using base::not_constructible;

template<typename Frame>
struct DiscreteTrajectoryTraits : not_constructible {
  using Timeline = typename std::map<Instant, DegreesOfFreedom<Frame>>;
  using TimelineConstIterator = typename Timeline::const_iterator;

  static Instant const& time(TimelineConstIterator it);
};

template<typename Frame>
class DiscreteTrajectoryIterator
    : public ForkableIterator<DiscreteTrajectory<Frame>,
                              DiscreteTrajectoryIterator<Frame>,
                              DiscreteTrajectoryTraits<Frame>> {
 public:
  struct reference {
    explicit reference(
        typename DiscreteTrajectoryTraits<Frame>::TimelineConstIterator it);

    Instant const& time;
    DegreesOfFreedom<Frame> const& degrees_of_freedom;
  };

  reference operator*() const;
  std::optional<reference> operator->() const;

 protected:
  not_null<DiscreteTrajectoryIterator*> that() override;
  not_null<DiscreteTrajectoryIterator const*> that() const override;
};

}  // namespace internal_forkable

namespace internal_discrete_trajectory {

using base::not_null;
using geometry::Instant;
using geometry::Position;
using geometry::Vector;
using geometry::Velocity;
using internal_forkable::DiscreteTrajectoryIterator;
using internal_forkable::DiscreteTrajectoryTraits;
using quantities::Acceleration;
using quantities::Length;
using quantities::Speed;
using numerics::Hermite3;

template<typename Frame>
class DiscreteTrajectory : public Forkable<DiscreteTrajectory<Frame>,
                                           DiscreteTrajectoryIterator<Frame>,
                                           DiscreteTrajectoryTraits<Frame>>,
                           public Trajectory<Frame> {
 public:
  using Iterator = DiscreteTrajectoryIterator<Frame>;

  DiscreteTrajectory() = default;
  DiscreteTrajectory(DiscreteTrajectory const&) = delete;
  DiscreteTrajectory(DiscreteTrajectory&&) = delete;
  DiscreteTrajectory& operator=(DiscreteTrajectory const&) = delete;
  DiscreteTrajectory& operator=(DiscreteTrajectory&&) = delete;

  // Creates a new child trajectory forked at time |time|, and returns it.  The
  // child trajectory shares its data with the current trajectory for times less
  // than or equal to |time|, and is an exact copy of the current trajectory for
  // times greater than |time|.  It may be changed independently from the
  // parent trajectory for any time (strictly) greater than |time|.  The child
  // trajectory is owned by its parent trajectory.  Deleting the parent
  // trajectory deletes all child trajectories.  |time| must be one of the times
  // of this trajectory, and must be at or after the fork time, if any.
  not_null<DiscreteTrajectory<Frame>*> NewForkWithCopy(Instant const& time);

  // Same as above, except that the parent trajectory after the fork point is
  // not copied.
  not_null<DiscreteTrajectory<Frame>*> NewForkWithoutCopy(Instant const& time);

  // Same as above, except that the fork is created at the last point of the
  // trajectory.
  not_null<DiscreteTrajectory<Frame>*> NewForkAtLast();

  // Changes |fork| to become a fork of this trajectory at the end of this
  // trajectory.  |fork| must be a non-empty root and must start at or after the
  // last time of this trajectory.  If it has a point at the last time of this
  // trajectory, that point is ignored.
  void AttachFork(not_null<std::unique_ptr<DiscreteTrajectory<Frame>>> fork);

  // This object must not be a root.  It is detached from its parent and becomes
  // a root.  A point corresponding to the fork point is prepended to this
  // object (so it's never empty) and an owning pointer to it is returned.
  not_null<std::unique_ptr<DiscreteTrajectory<Frame>>> DetachFork();

  // Appends one point to the trajectory.
  absl::Status Append(Instant const& time,
                      DegreesOfFreedom<Frame> const& degrees_of_freedom);

  // Removes all data for times (strictly) greater than |time|, as well as all
  // child trajectories forked at times (strictly) greater than |time|.  |time|
  // must be at or after the fork time, if any.
  void ForgetAfter(Instant const& time);

  // Removes all data for times (strictly) less than |time|, and checks that
  // there are no child trajectories forked at times (strictly) less than
  // |time|.  This trajectory must be a root.
  void ForgetBefore(Instant const& time);

  // This trajectory must be root, and must not be already downsampling.
  // Following this call, this trajectory must not have forks when calling
  // |Append|.  Occasionally removes intermediate points from the trajectory
  // when |Append|ing, ensuring that |EvaluatePosition| returns a result within
  // |tolerance| of the missing points.  |max_dense_intervals| is the largest
  // number of points that can be added before removal is considered.
  void SetDownsampling(std::int64_t max_dense_intervals,
                       Length const& tolerance);

  // Clear the downsampling parameters.  From now on, all points appended to the
  // trajectory are going to be retained.
  void ClearDownsampling();

  // Implementation of the interface |Trajectory|.

  // The bounds are the times of |begin()| and |rbegin()| if this trajectory is
  // nonempty, otherwise they are infinities of the appropriate signs.
  Instant t_min() const override;
  Instant t_max() const override;

  Position<Frame> EvaluatePosition(Instant const& time) const override;
  Velocity<Frame> EvaluateVelocity(Instant const& time) const override;
  DegreesOfFreedom<Frame> EvaluateDegreesOfFreedom(
      Instant const& time) const override;

  // End of the implementation of the interface.

  // This trajectory must be a root.  The entire tree is traversed and the forks
  // not present in |excluded| serialized.  The forks in |tracked| will be
  // retrieved in the same order when reading.  The pointers may be null at
  // entry; otherwise, they must be direct or indirect forks of this trajectory.
  void WriteToMessage(not_null<serialization::DiscreteTrajectory*> message,
                      std::set<DiscreteTrajectory*> const& excluded,
                      std::vector<DiscreteTrajectory*> const& tracked) const;

  // |forks| must have a size appropriate for the |message| being deserialized
  // and the orders of the |forks| must be consistent during serialization and
  // deserialization.  All pointers designated by the pointers in |forks| must
  // be null at entry; they may be null at exit.
  template<typename F = Frame,
           typename = std::enable_if_t<base::is_serializable_v<F>>>
  static not_null<std::unique_ptr<DiscreteTrajectory>> ReadFromMessage(
      serialization::DiscreteTrajectory const& message,
      std::vector<DiscreteTrajectory<Frame>**> const& tracked);

 protected:
  using TimelineConstIterator =
      typename DiscreteTrajectoryTraits<Frame>::TimelineConstIterator;

  // The API inherited from Forkable.
  not_null<DiscreteTrajectory*> that() override;
  not_null<DiscreteTrajectory const*> that() const override;

  TimelineConstIterator timeline_begin() const override;
  TimelineConstIterator timeline_end() const override;
  TimelineConstIterator timeline_find(Instant const& time) const override;
  TimelineConstIterator timeline_lower_bound(
                            Instant const& time) const override;
  bool timeline_empty() const override;
  std::int64_t timeline_size() const override;

 private:
  using Timeline = typename DiscreteTrajectoryTraits<Frame>::Timeline;

  // A helper class to manage a dense timeline.
  class Downsampling {
   public:
    Downsampling(std::int64_t max_dense_intervals,
                 Length tolerance);

<<<<<<< HEAD
    // Construction parameter.
=======
    // Construction parameters.
>>>>>>> 9e40b720
    std::int64_t max_dense_intervals() const;
    Length tolerance() const;

    // Appends a point to the dense timeline.
    void Append(TimelineConstIterator it);

    // Forgets the points of the dense timeline after/before t.  The semantics
    // are the same as that of the corresponding functions of
    // DiscreteTrajectory.
    void ForgetAfter(Instant const& t);
    void ForgetBefore(Instant const& t);

<<<<<<< HEAD
    // If the dense timeline has reached its capacity, swaps it with the
    // parameter and returns true.
    bool ExtractIfFull(std::vector<TimelineConstIterator>& dense_iterators);
=======
    bool empty() const;
    bool full() const;

    // Returns the |dense_iterators_|, giving ownership to the caller.
    std::vector<TimelineConstIterator> dense_iterators();
>>>>>>> 9e40b720

    void WriteToMessage(
        not_null<serialization::DiscreteTrajectory::Downsampling*> message)
        const;
    static Downsampling ReadFromMessage(
        serialization::DiscreteTrajectory::Downsampling const& message,
        Timeline const& timeline);

   private:
    // The maximal number of dense intervals before downsampling occurs.
    std::int64_t const max_dense_intervals_;
    // The tolerance for downsampling with |FitHermiteSpline|.
    Length const tolerance_;

<<<<<<< HEAD
    // Note that the iterators in this vector may belong to different maps.
=======
    // TODO(phl): Note that, with forks, the iterators in this vector may belong
    // to different maps.
>>>>>>> 9e40b720
    std::vector<TimelineConstIterator> dense_iterators_;
  };

  // This trajectory need not be a root.
  void WriteSubTreeToMessage(
      not_null<serialization::DiscreteTrajectory*> message,
      std::set<DiscreteTrajectory*>& excluded,
      std::vector<DiscreteTrajectory*>& tracked) const;

  void FillSubTreeFromMessage(
      serialization::DiscreteTrajectory const& message,
      std::vector<DiscreteTrajectory<Frame>**> const& tracked);

  // Returns the Hermite interpolation for the left-open, right-closed
  // trajectory segment bounded above by |upper|.
  Hermite3<Instant, Position<Frame>> GetInterpolation(
      Iterator const& upper) const;

  // Updates the downsampling object to reflect that a point was appended to
  // this trajectory.
<<<<<<< HEAD
  absl::Status UpdateDownsampling(TimelineConstIterator appended);
=======
  absl::Status UpdateDownsampling(TimelineConstIterator const appended);
>>>>>>> 9e40b720

  Timeline timeline_;

  std::optional<Downsampling> downsampling_;

  template<typename, typename, typename>
  friend class internal_forkable::ForkableIterator;
  template<typename, typename, typename>
  friend class internal_forkable::Forkable;

  // For using the private constructor in maps.
  template<typename, typename>
  friend struct ::std::pair;
};

}  // namespace internal_discrete_trajectory

using internal_discrete_trajectory::DiscreteTrajectory;

}  // namespace physics
}  // namespace principia

#include "physics/discrete_trajectory_body.hpp"<|MERGE_RESOLUTION|>--- conflicted
+++ resolved
@@ -206,11 +206,7 @@
     Downsampling(std::int64_t max_dense_intervals,
                  Length tolerance);
 
-<<<<<<< HEAD
-    // Construction parameter.
-=======
     // Construction parameters.
->>>>>>> 9e40b720
     std::int64_t max_dense_intervals() const;
     Length tolerance() const;
 
@@ -223,17 +219,11 @@
     void ForgetAfter(Instant const& t);
     void ForgetBefore(Instant const& t);
 
-<<<<<<< HEAD
-    // If the dense timeline has reached its capacity, swaps it with the
-    // parameter and returns true.
-    bool ExtractIfFull(std::vector<TimelineConstIterator>& dense_iterators);
-=======
     bool empty() const;
     bool full() const;
 
     // Returns the |dense_iterators_|, giving ownership to the caller.
     std::vector<TimelineConstIterator> dense_iterators();
->>>>>>> 9e40b720
 
     void WriteToMessage(
         not_null<serialization::DiscreteTrajectory::Downsampling*> message)
@@ -248,12 +238,8 @@
     // The tolerance for downsampling with |FitHermiteSpline|.
     Length const tolerance_;
 
-<<<<<<< HEAD
-    // Note that the iterators in this vector may belong to different maps.
-=======
     // TODO(phl): Note that, with forks, the iterators in this vector may belong
     // to different maps.
->>>>>>> 9e40b720
     std::vector<TimelineConstIterator> dense_iterators_;
   };
 
@@ -274,11 +260,7 @@
 
   // Updates the downsampling object to reflect that a point was appended to
   // this trajectory.
-<<<<<<< HEAD
   absl::Status UpdateDownsampling(TimelineConstIterator appended);
-=======
-  absl::Status UpdateDownsampling(TimelineConstIterator const appended);
->>>>>>> 9e40b720
 
   Timeline timeline_;
 
