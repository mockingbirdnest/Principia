--- conflicted
+++ resolved
@@ -122,8 +122,8 @@
                        double geopotential_tolerance);
 
     void WriteToMessage(
-        not_null<serialization::Ephemeris::AccuracyParameters*> const message)
-        const;
+        not_null<serialization::Ephemeris::AccuracyParameters*> const
+            message) const;
     static AccuracyParameters ReadFromMessage(
         serialization::Ephemeris::AccuracyParameters const& message);
 
@@ -279,8 +279,8 @@
   virtual not_null<MassiveBody const*> body_for_serialization_index(
       int serialization_index) const;
 
-  virtual void WriteToMessage(not_null<serialization::Ephemeris*> message) const
-      EXCLUDES(lock_);
+  virtual void WriteToMessage(
+      not_null<serialization::Ephemeris*> message) const EXCLUDES(lock_);
   static not_null<std::unique_ptr<Ephemeris>> ReadFromMessage(
       serialization::Ephemeris const& message) EXCLUDES(lock_);
 
@@ -297,21 +297,17 @@
   };
 
  protected:
-  // For mocking purposes, leaves everything uninitialized and uses the
-  // given |integrator|.
+  // For mocking purposes, leaves everything uninitialized and uses the given
+  // |integrator|.
   explicit Ephemeris(FixedStepSizeIntegrator<typename Ephemeris<
                          Frame>::NewtonianMotionEquation> const& integrator);
 
  private:
-<<<<<<< HEAD
-  Instant t_min_locked() const REQUIRES_SHARED(lock_);
-=======
   // Checkpointing support.
   void WriteToCheckpoint(not_null<serialization::Ephemeris*> message);
   bool ReadFromCheckpoint(serialization::Ephemeris const& message);
   void CreateCheckpointIfNeeded(Instant const& time) const
       SHARED_LOCKS_REQUIRED(lock_);
->>>>>>> 5ae2d177
 
   // Callbacks for the integrators.
   void AppendMassiveBodiesState(
@@ -324,6 +320,8 @@
   // Note the return by copy: the returned value is usable even if the
   // |instance_| is being integrated.
   Instant instance_time() const EXCLUDES(lock_);
+
+  Instant t_min_locked() const REQUIRES_SHARED(lock_);
 
   // Computes the accelerations between one body, |body1| (with index |b1| in
   // the |positions| and |accelerations| arrays) and the bodies |bodies2| (with
@@ -419,14 +417,12 @@
   int number_of_oblate_bodies_ = 0;
   int number_of_spherical_bodies_ = 0;
 
-<<<<<<< HEAD
+  not_null<
+      std::unique_ptr<Checkpointer<serialization::Ephemeris>>> checkpointer_;
+
   // Holds the state of all the guards.
   class GuardCommander;
   not_null<std::unique_ptr<GuardCommander>> guard_commander_;
-=======
-  not_null<
-      std::unique_ptr<Checkpointer<serialization::Ephemeris>>> checkpointer_;
->>>>>>> 5ae2d177
 
   // The fields above this line are fixed at construction and therefore not
   // protected.  Note that |ContinuousTrajectory| is thread-safe.  |lock_| is
@@ -437,13 +433,9 @@
   std::unique_ptr<typename Integrator<NewtonianMotionEquation>::Instance>
       instance_ GUARDED_BY(lock_);
 
-<<<<<<< HEAD
   Status last_severe_integration_status_ GUARDED_BY(lock_);
 
   friend class Guard;
-=======
-  Status last_severe_integration_status_;
->>>>>>> 5ae2d177
 };
 
 }  // namespace internal_ephemeris
