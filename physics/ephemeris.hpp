--- conflicted
+++ resolved
@@ -285,13 +285,8 @@
       serialization::Ephemeris const& message) EXCLUDES(lock_);
 
   // A |Guard| is an RAII object that protects a critical section against
-<<<<<<< HEAD
-  // changes to |t_min| due to calls to |TryToForgetBefore|.
+  // changes to |t_min| due to calls to |EventuallyForgetBefore|.
   class PHYSICS_DLL Guard final {
-=======
-  // changes to |t_min| due to calls to |EventuallyForgetBefore|.
-  class Guard final {
->>>>>>> 177fca89
    public:
     explicit Guard(not_null<Ephemeris<Frame> const*> ephemeris);
     ~Guard();
