--- conflicted
+++ resolved
@@ -192,8 +192,6 @@
   }
 }
 
-<<<<<<< HEAD
-=======
 // Check that repeated points don't cause confusion regarding the end of a
 // segment.
 TEST_F(DiscreteTrajectoryIteratorTest, SegmentEnd) {
@@ -214,6 +212,5 @@
   EXPECT_EQ(t0_, segment->rbegin()->first);
 }
 
->>>>>>> e1a77990
 }  // namespace physics
 }  // namespace principia