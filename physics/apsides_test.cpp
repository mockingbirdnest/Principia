--- conflicted
+++ resolved
@@ -51,14 +51,9 @@
 
 class ApsidesTest : public ::testing::Test {
  protected:
-<<<<<<< HEAD
-  enum class WorldTag;
-  using World = Frame<WorldTag, WorldTag{}, Inertial>;
-=======
   using World = Frame<serialization::Frame::TestTag,
                       serialization::Frame::TEST1,
                       Inertial>;
->>>>>>> 1f600866
 };
 
 #if !defined(_DEBUG)
