--- conflicted
+++ resolved
@@ -464,19 +464,6 @@
       maxima.push_back(potential(arg_maximum));
       maximum_maximorum = std::max(maximum_maximorum, maxima.back());
     }
-<<<<<<< HEAD
-    for (int i = 0; i < 10; ++i) {
-      auto const& lines = equipotential.ComputeLines(
-          plane, t, maxima, maximum_energy * (1 + i / 50'000.0));
-      for (auto const& line : lines) {
-        all_positions.back().emplace_back();
-        all_βs.back().emplace_back();
-        for (auto const& state : line) {
-          auto const& [positions_of_state, βs_of_state] = state;
-          all_positions.back().back().push_back(positions_of_state.front());
-          all_βs.back().back().push_back(βs_of_state.front());
-        }
-=======
     logger.Append("maxima", maxima, mathematica::ExpressIn(Metre, Second));
 
     double const arg_approx_l1 = numerics::Brent(
@@ -515,7 +502,6 @@
         auto const& [positions, βs] = line;
         all_positions.back().back().push_back(positions);
         all_βs.back().push_back(βs);
->>>>>>> f71e4c82
       }
     }
   }
