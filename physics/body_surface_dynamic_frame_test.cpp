--- conflicted
+++ resolved
@@ -74,15 +74,10 @@
 class BodySurfaceDynamicFrameTest : public ::testing::Test {
  protected:
   // The rotating frame centred on the big body and directed to the small one.
-<<<<<<< HEAD
-  using BigSmallFrame = Frame<enum class BigSmallFrameTag>;
-  using MockFrame = Frame<enum class MockFrameTag>;
-=======
   using BigSmallFrame = Frame<serialization::Frame::TestTag,
                               serialization::Frame::TEST>;
   using MockFrame = Frame<serialization::Frame::TestTag,
                           serialization::Frame::TEST1>;
->>>>>>> 1f600866
 
   BodySurfaceDynamicFrameTest()
       : period_(10 * π * sqrt(5.0 / 7.0) * Second),
