--- conflicted
+++ resolved
@@ -211,18 +211,6 @@
   checkpoint_time.WriteToMessage(message->mutable_checkpoint_time());
   step_.WriteToMessage(message->mutable_step());
   tolerance_.WriteToMessage(message->mutable_tolerance());
-<<<<<<< HEAD
-  adjusted_tolerance_.WriteToMessage(message->mutable_adjusted_tolerance());
-  message->set_is_unstable(is_unstable_);
-  message->set_degree(degree_);
-  message->set_degree_age(degree_age_);
-  for (auto const& pair : polynomials_) {
-    Instant const& t_max = pair.t_max;
-    auto const& polynomial = pair.polynomial;
-    auto* const pair = message->add_instant_polynomial_pair();
-    t_max.WriteToMessage(pair->mutable_t_max());
-    polynomial->WriteToMessage(pair->mutable_polynomial());
-=======
   for (auto const& pair : polynomials_) {
     Instant const& t_max = pair.t_max;
     auto const& polynomial = pair.polynomial;
@@ -233,24 +221,10 @@
     } else {
       break;
     }
->>>>>>> 5ae2d177
   }
   if (first_time_) {
     first_time_->WriteToMessage(message->mutable_first_time());
   }
-<<<<<<< HEAD
-  for (auto const& pair : last_points_) {
-    Instant const& instant = pair.first;
-    DegreesOfFreedom<Frame> const& degrees_of_freedom = pair.second;
-    not_null<
-        serialization::ContinuousTrajectory::InstantaneousDegreesOfFreedom*>
-        const instantaneous_degrees_of_freedom = message->add_last_point();
-    instant.WriteToMessage(instantaneous_degrees_of_freedom->mutable_instant());
-    degrees_of_freedom.WriteToMessage(
-        instantaneous_degrees_of_freedom->mutable_degrees_of_freedom());
-  }
-=======
->>>>>>> 5ae2d177
 }
 
 template<typename Frame>
@@ -314,9 +288,6 @@
 }
 
 template<typename Frame>
-<<<<<<< HEAD
-ContinuousTrajectory<Frame>::ContinuousTrajectory() {}
-=======
 Checkpointer<serialization::ContinuousTrajectory>&
 ContinuousTrajectory<Frame>::checkpointer() {
   return checkpointer_;
@@ -365,7 +336,6 @@
 template<typename Frame>
 ContinuousTrajectory<Frame>::ContinuousTrajectory()
     : checkpointer_(/*reader=*/nullptr, /*writer=*/nullptr) {}
->>>>>>> 5ae2d177
 
 template<typename Frame>
 ContinuousTrajectory<Frame>::InstantPolynomialPair::InstantPolynomialPair(
