#pragma once

#include <vector>

#include "geometry/named_quantities.hpp"
#include "physics/degrees_of_freedom.hpp"

namespace principia {
namespace physics {

template<typename Frame>
DegreesOfFreedom<Frame>::DegreesOfFreedom(Position<Frame> const& position,
                                          Velocity<Frame> const& velocity)
    : position(position),
      velocity(velocity) {}

template<typename Frame>
template<typename Weight>
void DegreesOfFreedom<Frame>::BarycentreCalculator<Weight>::Add(
    DegreesOfFreedom const& degrees_of_freedom,
    Weight const& weight) {
  auto const displacements_weighted_sum_diff =
      (degrees_of_freedom.position - reference_position_) * weight;
  auto const velocity_weighted_sum_diff =
      degrees_of_freedom.velocity * weight;
  if (empty_) {
    displacements_weighted_sum_ = displacements_weighted_sum_diff;
    velocities_weighted_sum_ = velocity_weighted_sum_diff;
    weight_ = weight;
    empty_ = false;
  } else {
    displacements_weighted_sum_ += displacements_weighted_sum_diff;
    velocities_weighted_sum_ += velocity_weighted_sum_diff;
    weight_ += weight;
  }
}

template<typename Frame>
template<typename Weight>
DegreesOfFreedom<Frame> const
DegreesOfFreedom<Frame>::BarycentreCalculator<Weight>::Get() const {
  CHECK(!empty_) << "Empty BarycentreCalculator";
  return {reference_position_ +
              Displacement<Frame>(displacements_weighted_sum_ / weight_),
          Velocity<Frame>(velocities_weighted_sum_ / weight_)};
}

template<typename Frame>
bool operator==(DegreesOfFreedom<Frame> const& left,
                DegreesOfFreedom<Frame> const& right) {
  return left.position == right.position &&
         left.velocity == right.velocity;
}

template<typename Frame>
bool operator!=(DegreesOfFreedom<Frame> const& left,
                DegreesOfFreedom<Frame> const& right) {
  return left.position != right.position ||
         left.velocity != right.velocity;
}

template<typename Frame, typename Weight>
DegreesOfFreedom<Frame> Barycentre(
    std::vector<DegreesOfFreedom<Frame>> const& degrees_of_freedom,
    std::vector<Weight> const& weights) {
  CHECK_EQ(degrees_of_freedom.size(), weights.size())
      << "Degrees of freedom and weights of unequal sizes";
  CHECK(!degrees_of_freedom.empty()) << "Empty input";
  DegreesOfFreedom<Frame>::BarycentreCalculator<Weight> calculator;
  for (size_t i = 0; i < degrees_of_freedom.size(); ++i) {
    calculator.Add(degrees_of_freedom[i], weights[i]);
  }
  return calculator.Get();
  CHECK_EQ(degrees_of_freedom.size(), weights.size());
  CHECK(!degrees_of_freedom.empty());
<<<<<<< HEAD
  // We need a reference position to convert points into vectors.  We pick a
  // default constructed Position<> as it doesn't introduce any inaccuracies in
  // the computations below.
  Position<Frame> const reference_position;
  auto positions_weighted_sum =
      (degrees_of_freedom[0].position -
       reference_position).coordinates() * weights[0];
  auto velocities_weighted_sum =
      degrees_of_freedom[0].velocity.coordinates() * weights[0];
  Weight weight = weights[0];
  for (size_t i = 1; i < degrees_of_freedom.size(); ++i) {
    positions_weighted_sum +=
        (degrees_of_freedom[i].position -
         reference_position).coordinates() * weights[i];
    velocities_weighted_sum +=
        degrees_of_freedom[i].velocity.coordinates() * weights[i];
    weight += weights[i];
  }
  return {reference_position +
              geometry::Displacement<Frame>(positions_weighted_sum / weight),
          geometry::Velocity<Frame>(velocities_weighted_sum / weight)};
=======
>>>>>>> b96052f8
}

template<typename Frame>
std::ostream& operator<<(std::ostream& out,
                         DegreesOfFreedom<Frame> const& degrees_of_freedom) {
  return out << "{" << degrees_of_freedom.position << ", "
                    << degrees_of_freedom.velocity << "}";
}

template<typename Frame>
template<typename Weight>
Position<Frame> const
DegreesOfFreedom<Frame>::BarycentreCalculator<Weight>::reference_position_;

}  // namespace physics
}  // namespace principia<|MERGE_RESOLUTION|>--- conflicted
+++ resolved
@@ -73,7 +73,6 @@
   return calculator.Get();
   CHECK_EQ(degrees_of_freedom.size(), weights.size());
   CHECK(!degrees_of_freedom.empty());
-<<<<<<< HEAD
   // We need a reference position to convert points into vectors.  We pick a
   // default constructed Position<> as it doesn't introduce any inaccuracies in
   // the computations below.
@@ -95,8 +94,6 @@
   return {reference_position +
               geometry::Displacement<Frame>(positions_weighted_sum / weight),
           geometry::Velocity<Frame>(velocities_weighted_sum / weight)};
-=======
->>>>>>> b96052f8
 }
 
 template<typename Frame>
