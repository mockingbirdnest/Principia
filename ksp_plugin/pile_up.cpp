﻿
#include "ksp_plugin/pile_up.hpp"

#include <functional>
#include <list>
#include <map>

#include "base/map_util.hpp"
#include "geometry/grassmann.hpp"
#include "geometry/identity.hpp"
#include "geometry/named_quantities.hpp"
#include "ksp_plugin/integrators.hpp"
#include "ksp_plugin/part.hpp"
#include "physics/rigid_motion.hpp"
#include "quantities/named_quantities.hpp"

namespace principia {
namespace ksp_plugin {
namespace internal_pile_up {

using base::check_not_null;
using base::FindOrDie;
using base::make_not_null_unique;
using geometry::AngularVelocity;
using geometry::BarycentreCalculator;
using geometry::Bivector;
using geometry::Identity;
using geometry::OrthogonalMap;
using geometry::Position;
using geometry::RigidTransformation;
using geometry::Velocity;
using geometry::Wedge;
using physics::Anticommutator;
using physics::DegreesOfFreedom;
using physics::RigidMotion;
using quantities::AngularMomentum;
using quantities::si::Radian;
using ::std::placeholders::_1;
using ::std::placeholders::_2;
using ::std::placeholders::_3;

PileUp::PileUp(
    std::list<not_null<Part*>>&& parts,
    Instant const& t,
    Ephemeris<Barycentric>::AdaptiveStepParameters const&
        adaptive_step_parameters,
    Ephemeris<Barycentric>::FixedStepParameters const& fixed_step_parameters,
    not_null<Ephemeris<Barycentric>*> const ephemeris,
    std::function<void()> deletion_callback)
    : lock_(make_not_null_unique<absl::Mutex>()),
      parts_(std::move(parts)),
      ephemeris_(ephemeris),
      adaptive_step_parameters_(adaptive_step_parameters),
      fixed_step_parameters_(fixed_step_parameters),
      history_(make_not_null_unique<DiscreteTrajectory<Barycentric>>()),
      deletion_callback_(std::move(deletion_callback)) {
  LOG(INFO) << "Constructing pile up at " << this;
  DegreesOfFreedom<Barycentric> const barycentre = RecomputeFromParts(parts_);
  history_->Append(t, barycentre);

  RigidMotion<Barycentric, NonRotatingPileUp> const barycentric_to_pile_up{
      RigidTransformation<Barycentric, NonRotatingPileUp>{
          barycentre.position(),
<<<<<<< HEAD
          RigidPileUp::origin,
          OrthogonalMap<Barycentric, RigidPileUp>::Identity()},
=======
          NonRotatingPileUp::origin,
          Identity<Barycentric, NonRotatingPileUp>().Forget()},
>>>>>>> bcf0f700
      Barycentric::nonrotating,
      barycentre.velocity()};
  for (not_null<Part*> const part : parts_) {
    actual_part_rigid_motion_.emplace(
        part,
        barycentric_to_pile_up * part->rigid_motion());
  }
  psychohistory_ = history_->NewForkAtLast();
}

PileUp::~PileUp() {
  LOG(INFO) << "Destroying pile up at " << this;
  if (deletion_callback_ != nullptr) {
    deletion_callback_();
  }
}

std::list<not_null<Part*>> const& PileUp::parts() const {
  return parts_;
}

void PileUp::SetPartApparentRigidMotion(
    not_null<Part*> const part,
    RigidMotion<RigidPart, ApparentBubble> const& rigid_motion) {
  auto const [_, inserted] =
      apparent_part_rigid_motion_.emplace(part, rigid_motion);
  CHECK(inserted) << "Duplicate part " << part->ShortDebugString() << " at "
                  << rigid_motion;
}

Status PileUp::DeformAndAdvanceTime(Instant const& t) {
  absl::MutexLock l(lock_.get());
  Status status;
  if (psychohistory_->back().time < t) {
    DeformPileUpIfNeeded();
    status = AdvanceTime(t);
    NudgeParts();
  }
  return status;
}

void PileUp::RecomputeFromParts() {
  RecomputeFromParts(parts_);
}

void PileUp::WriteToMessage(not_null<serialization::PileUp*> message) const {
  for (not_null<Part*> const part : parts_) {
    message->add_part_id(part->part_id());
  }
  history_->WriteToMessage(message->mutable_history(),
                           /*forks=*/{psychohistory_});
  for (auto const& pair : actual_part_rigid_motion_) {
    auto const part = pair.first;
    auto const& rigid_motion = pair.second;
    rigid_motion.WriteToMessage(&(
        (*message->mutable_actual_part_rigid_motion())[part->part_id()]));
  }
  for (auto const& pair : apparent_part_rigid_motion_) {
    auto const part = pair.first;
    auto const& rigid_motion = pair.second;
    rigid_motion.WriteToMessage(&(
        (*message->mutable_apparent_part_rigid_motion())[part->part_id()]));
  }
  adaptive_step_parameters_.WriteToMessage(
      message->mutable_adaptive_step_parameters());
  fixed_step_parameters_.WriteToMessage(
      message->mutable_fixed_step_parameters());
}

not_null<std::unique_ptr<PileUp>> PileUp::ReadFromMessage(
    serialization::PileUp const& message,
    std::function<not_null<Part*>(PartId)> const& part_id_to_part,
    not_null<Ephemeris<Barycentric>*> const ephemeris,
    std::function<void()> deletion_callback) {
  std::list<not_null<Part*>> parts;
  for (auto const part_id : message.part_id()) {
    parts.push_back(part_id_to_part(part_id));
  }

  bool const is_pre_cartan = !message.has_adaptive_step_parameters() ||
                             !message.has_fixed_step_parameters();
  bool const is_pre_cesàro = message.history().children().empty();
  bool const is_pre_frege = message.actual_part_degrees_of_freedom_size() > 0 ||
                            message.apparent_part_degrees_of_freedom_size() > 0;
  std::unique_ptr<PileUp> pile_up;
  if (is_pre_cesàro) {
    if (is_pre_cartan) {
      pile_up = std::unique_ptr<PileUp>(
          new PileUp(std::move(parts),
                     DefaultPsychohistoryParameters(),
                     DefaultHistoryParameters(),
                     DiscreteTrajectory<Barycentric>::ReadFromMessage(
                         message.history(),
                         /*forks=*/{}),
                     /*psychohistory=*/nullptr,
                     ephemeris,
                     std::move(deletion_callback)));
    } else {
      pile_up = std::unique_ptr<PileUp>(
          new PileUp(
              std::move(parts),
              Ephemeris<Barycentric>::AdaptiveStepParameters::ReadFromMessage(
                  message.adaptive_step_parameters()),
              Ephemeris<Barycentric>::FixedStepParameters::ReadFromMessage(
                  message.fixed_step_parameters()),
              DiscreteTrajectory<Barycentric>::ReadFromMessage(
                  message.history(),
                  /*forks=*/{}),
              /*psychohistory=*/nullptr,
              ephemeris,
              std::move(deletion_callback)));
    }
    // Fork a psychohistory for compatibility if there is a non-authoritative
    // point.
    if (pile_up->history_->Size() == 2) {
      Instant const history_begin_time = pile_up->history_->front().time;
      pile_up->psychohistory_ =
          pile_up->history_->NewForkWithCopy(history_begin_time);
      pile_up->history_->ForgetAfter(history_begin_time);
    } else {
      pile_up->psychohistory_ = pile_up->history_->NewForkAtLast();
    }
  } else {
    DiscreteTrajectory<Barycentric>* psychohistory = nullptr;
    not_null<std::unique_ptr<DiscreteTrajectory<Barycentric>>> history =
        DiscreteTrajectory<Barycentric>::ReadFromMessage(
            message.history(),
            /*forks=*/{&psychohistory});
    pile_up = std::unique_ptr<PileUp>(
        new PileUp(
            std::move(parts),
            Ephemeris<Barycentric>::AdaptiveStepParameters::ReadFromMessage(
                message.adaptive_step_parameters()),
            Ephemeris<Barycentric>::FixedStepParameters::ReadFromMessage(
                message.fixed_step_parameters()),
            std::move(history),
            psychohistory,
            ephemeris,
            std::move(deletion_callback)));
  }

  if (is_pre_frege) {
    for (auto const& pair : message.actual_part_degrees_of_freedom()) {
      std::uint32_t const part_id = pair.first;
      serialization::Pair const& degrees_of_freedom = pair.second;
      pile_up->actual_part_rigid_motion_.emplace(
          part_id_to_part(part_id),
          RigidMotion<RigidPart, NonRotatingPileUp>::MakeNonRotatingMotion(
              DegreesOfFreedom<NonRotatingPileUp>::ReadFromMessage(
                  degrees_of_freedom)));
    }
    for (auto const& pair : message.apparent_part_degrees_of_freedom()) {
      std::uint32_t const part_id = pair.first;
      serialization::Pair const& degrees_of_freedom = pair.second;
      pile_up->apparent_part_rigid_motion_.emplace(
          part_id_to_part(part_id),
          RigidMotion<RigidPart, ApparentBubble>::MakeNonRotatingMotion(
              DegreesOfFreedom<ApparentBubble>::ReadFromMessage(
                  degrees_of_freedom)));
    }
  } else {
    for (auto const& pair : message.actual_part_rigid_motion()) {
      std::uint32_t const part_id = pair.first;
      serialization::RigidMotion const& rigid_motion = pair.second;
      pile_up->actual_part_rigid_motion_.emplace(
          part_id_to_part(part_id),
          RigidMotion<RigidPart, NonRotatingPileUp>::ReadFromMessage(
              rigid_motion));
    }
    for (auto const& pair : message.apparent_part_rigid_motion()) {
      std::uint32_t const part_id = pair.first;
      serialization::RigidMotion const& rigid_motion = pair.second;
      pile_up->apparent_part_rigid_motion_.emplace(
        part_id_to_part(part_id),
        RigidMotion<RigidPart, ApparentBubble>::ReadFromMessage(rigid_motion));
    }
  }
  pile_up->RecomputeFromParts();
  return check_not_null(std::move(pile_up));
}

PileUp::PileUp(
    std::list<not_null<Part*>>&& parts,
    Ephemeris<Barycentric>::AdaptiveStepParameters const&
        adaptive_step_parameters,
    Ephemeris<Barycentric>::FixedStepParameters const& fixed_step_parameters,
    not_null<std::unique_ptr<DiscreteTrajectory<Barycentric>>> history,
    DiscreteTrajectory<Barycentric>* const psychohistory,
    not_null<Ephemeris<Barycentric>*> const ephemeris,
    std::function<void()> deletion_callback)
    : lock_(make_not_null_unique<absl::Mutex>()),
      parts_(std::move(parts)),
      ephemeris_(ephemeris),
      adaptive_step_parameters_(adaptive_step_parameters),
      fixed_step_parameters_(fixed_step_parameters),
      history_(std::move(history)),
      psychohistory_(psychohistory),
      deletion_callback_(std::move(deletion_callback)) {}

void PileUp::DeformPileUpIfNeeded() {
  if (apparent_part_rigid_motion_.empty()) {
    return;
  }
  // A consistency check that |SetPartApparentDegreesOfFreedom| was called for
  // all the parts.
  // TODO(egg): I'd like to log some useful information on check failure, but I
  // need a clean way of getting the debug strings of all parts (rather than
  // giant self-evaluating lambdas).
  CHECK_EQ(parts_.size(), apparent_part_rigid_motion_.size());
  for (not_null<Part*> const part : parts_) {
    CHECK(Contains(apparent_part_rigid_motion_, part));
  }

  // Compute the apparent centre of mass of the parts.
  BarycentreCalculator<DegreesOfFreedom<ApparentBubble>, Mass> calculator;
  for (auto const& pair : apparent_part_rigid_motion_) {
    auto const part = pair.first;
    auto const& apparent_part_rigid_motion = pair.second;
    DegreesOfFreedom<ApparentBubble> const apparent_part_degrees_of_freedom =
        apparent_part_rigid_motion({RigidPart::origin, RigidPart::unmoving});
    calculator.Add(apparent_part_degrees_of_freedom,
                   part->inertia_tensor().mass());
  }
  auto const apparent_centre_of_mass = calculator.Get();

  // A motion that maps the apparent centre of mass of the parts to the actual
  // centre of mass of the pile-up.
  RigidTransformation<ApparentBubble, NonRotatingPileUp> const
      apparent_bubble_to_pile_up_transformation(
          apparent_centre_of_mass.position(),
<<<<<<< HEAD
          RigidPileUp::origin,
          OrthogonalMap<ApparentBubble, RigidPileUp>::Identity());
  RigidMotion<ApparentBubble, RigidPileUp> const
=======
          NonRotatingPileUp::origin,
          Identity<ApparentBubble, NonRotatingPileUp>().Forget());
  RigidMotion<ApparentBubble, NonRotatingPileUp> const
>>>>>>> bcf0f700
      apparent_bubble_to_pile_up_motion(
          apparent_bubble_to_pile_up_transformation,
          ApparentBubble::nonrotating,
          apparent_centre_of_mass.velocity());

  // Now update the positions of the parts in the pile-up frame.
  actual_part_rigid_motion_.clear();
  for (auto const& pair : apparent_part_rigid_motion_) {
    auto const part = pair.first;
    auto const& apparent_part_rigid_motion = pair.second;
    actual_part_rigid_motion_.emplace(
        part,
        apparent_bubble_to_pile_up_motion * apparent_part_rigid_motion);
  }
  apparent_part_rigid_motion_.clear();
}

Status PileUp::AdvanceTime(Instant const& t) {
  CHECK_NOTNULL(psychohistory_);

  Status status;
  auto const history_last = --history_->end();
  if (intrinsic_force_ == Vector<Force, Barycentric>{}) {
    // Remove the fork.
    history_->DeleteFork(psychohistory_);
    if (fixed_instance_ == nullptr) {
      fixed_instance_ = ephemeris_->NewInstance(
          {history_.get()},
          Ephemeris<Barycentric>::NoIntrinsicAccelerations,
          fixed_step_parameters_);
    }
    CHECK_LT(history_->back().time, t);
    status = ephemeris_->FlowWithFixedStep(t, *fixed_instance_);
    psychohistory_ = history_->NewForkAtLast();
    if (history_->back().time < t) {
      // Do not clear the |fixed_instance_| here, we will use it for the next
      // fixed-step integration.
      status.Update(
          ephemeris_->FlowWithAdaptiveStep(
              psychohistory_,
              Ephemeris<Barycentric>::NoIntrinsicAcceleration,
              t,
              adaptive_step_parameters_,
              Ephemeris<Barycentric>::unlimited_max_ephemeris_steps));
    }
  } else {
    // Destroy the fixed instance, it wouldn't be correct to use it the next
    // time we go through this function.  It will be re-created as needed.
    fixed_instance_ = nullptr;
    // We make the |psychohistory_|, if any, authoritative, i.e. append it to
    // the end of the |history_|. We integrate on top of it, and it gets
    // appended authoritatively to the part tails.
    auto const psychohistory_end = psychohistory_->end();
    auto it = psychohistory_->Fork();
    for (++it; it != psychohistory_end; ++it) {
      history_->Append(it->time, it->degrees_of_freedom);
    }
    history_->DeleteFork(psychohistory_);

    auto const a = intrinsic_force_ / inertia_tensor_.mass();
    // NOTE(phl): |a| used to be captured by copy below, which is the logical
    // thing to do.  However, since it contains an |R3Element|, it must be
    // aligned on a 16-byte boundary.  Unfortunately, VS2015 gets confused and
    // aligns the function object on an 8-byte boundary, resulting in an
    // addressing fault.  With a reference, VS2015 knows what to do.
    auto const intrinsic_acceleration = [&a](Instant const& t) { return a; };
    status = ephemeris_->FlowWithAdaptiveStep(
                 history_.get(),
                 intrinsic_acceleration,
                 t,
                 adaptive_step_parameters_,
                 Ephemeris<Barycentric>::unlimited_max_ephemeris_steps);
    psychohistory_ = history_->NewForkAtLast();
  }

  CHECK_NOTNULL(psychohistory_);

  // Append the |history_| authoritatively to the parts' tails and the
  // |psychohistory_| non-authoritatively.
  auto const history_end = history_->end();
  auto const psychohistory_end = psychohistory_->end();
  auto it = history_last;
  for (++it; it != history_end; ++it) {
    AppendToPart<&Part::AppendToHistory>(it);
  }
  it = psychohistory_->Fork();
  for (++it; it != psychohistory_end; ++it) {
    AppendToPart<&Part::AppendToPsychohistory>(it);
  }
  history_->ForgetBefore(psychohistory_->Fork()->time);

  return status;
}

void PileUp::NudgeParts() const {
  auto const actual_centre_of_mass =
      psychohistory_->back().degrees_of_freedom;

  RigidMotion<Barycentric, NonRotatingPileUp> const barycentric_to_pile_up{
      RigidTransformation<Barycentric, NonRotatingPileUp>{
          actual_centre_of_mass.position(),
<<<<<<< HEAD
          RigidPileUp::origin,
          OrthogonalMap<Barycentric, RigidPileUp>::Identity()},
=======
          NonRotatingPileUp::origin,
          Identity<Barycentric, NonRotatingPileUp>().Forget()},
>>>>>>> bcf0f700
      Barycentric::nonrotating,
      actual_centre_of_mass.velocity()};
  auto const pile_up_to_barycentric = barycentric_to_pile_up.Inverse();
  for (not_null<Part*> const part : parts_) {
    RigidMotion<RigidPart, Barycentric> const actual_part_rigid_motion =
        pile_up_to_barycentric * FindOrDie(actual_part_rigid_motion_, part);
    part->set_rigid_motion(actual_part_rigid_motion);
  }
}

template<PileUp::AppendToPartTrajectory append_to_part_trajectory>
void PileUp::AppendToPart(DiscreteTrajectory<Barycentric>::Iterator it) const {
  auto const& pile_up_dof = it->degrees_of_freedom;
  RigidMotion<Barycentric, NonRotatingPileUp> const barycentric_to_pile_up(
      RigidTransformation<Barycentric, NonRotatingPileUp>(
          pile_up_dof.position(),
<<<<<<< HEAD
          RigidPileUp::origin,
          OrthogonalMap<Barycentric, RigidPileUp>::Identity()),
=======
          NonRotatingPileUp::origin,
          Identity<Barycentric, NonRotatingPileUp>().Forget()),
>>>>>>> bcf0f700
      Barycentric::nonrotating,
      pile_up_dof.velocity());
  auto const pile_up_to_barycentric = barycentric_to_pile_up.Inverse();
  for (not_null<Part*> const part : parts_) {
    DegreesOfFreedom<NonRotatingPileUp> const actual_part_degrees_of_freedom =
        FindOrDie(actual_part_rigid_motion_, part)({RigidPart::origin,
                                                    RigidPart::unmoving});
    (static_cast<Part*>(part)->*append_to_part_trajectory)(
        it->time,
        pile_up_to_barycentric(actual_part_degrees_of_freedom));
  }
}

DegreesOfFreedom<Barycentric> PileUp::RecomputeFromParts(
    std::list<not_null<Part*>> const& parts) {
  // First compute the overall mass and centre of mass of the pile-up.  Also
  // compute the overall force applied to it.
  // TODO(phl): We assume that forces are applied at the centre of mass of the
  // pile-up, but they are really applied at some unknown point of the parts, so
  // this introduces a torque.
  Mass pile_up_mass;
  Vector<Force, Barycentric> pile_up_intrinsic_force;
  BarycentreCalculator<DegreesOfFreedom<Barycentric>, Mass> calculator;
  for (not_null<Part*> const part : parts) {
    pile_up_intrinsic_force += part->intrinsic_force();
    calculator.Add(part->degrees_of_freedom(), part->inertia_tensor().mass());
  }
  pile_up_mass = calculator.weight();
  DegreesOfFreedom<Barycentric> const pile_up_barycentre = calculator.Get();

  // Then compute the inertia tensor and the angular momentum of the pile-up.
  InertiaTensor<NonRotatingPileUp> pile_up_inertia_tensor;
  Bivector<AngularMomentum, NonRotatingPileUp> pile_up_angular_momentum;
  RigidMotion<NonRotatingPileUp, Barycentric> const pile_up_to_barycentric(
      RigidTransformation<NonRotatingPileUp, Barycentric>(
          NonRotatingPileUp::origin,
          pile_up_barycentre.position(),
<<<<<<< HEAD
          OrthogonalMap<RigidPileUp, Barycentric>::Identity()),
=======
          Identity<NonRotatingPileUp, Barycentric>().Forget()),
>>>>>>> bcf0f700
      Barycentric::nonrotating,
      pile_up_barycentre.velocity());
  RigidMotion<Barycentric, NonRotatingPileUp> const barycentric_to_pile_up =
      pile_up_to_barycentric.Inverse();
  for (not_null<Part*> const part : parts) {
    RigidMotion<RigidPart, Barycentric> const& part_to_barycentric =
        part->rigid_motion();
    RigidMotion<RigidPart, NonRotatingPileUp> const part_to_pile_up =
        barycentric_to_pile_up * part_to_barycentric;

    // NOTE(phl): The following call reads like the tensor "transforms" the
    // rigid motion.  Improve this API.
    InertiaTensor<NonRotatingPileUp> const& part_inertia_tensor =
        part->inertia_tensor().Transform(
            part_to_pile_up.rigid_transformation());
    pile_up_inertia_tensor += part_inertia_tensor;

    Bivector<AngularMomentum, NonRotatingPileUp> const part_angular_momentum =
        Anticommutator(
            part_inertia_tensor,
            part_to_pile_up.Inverse().angular_velocity_of_to_frame());
    DegreesOfFreedom<NonRotatingPileUp> const part_degrees_of_freedom =
        part_to_pile_up({RigidPart::origin, RigidPart::unmoving});
    pile_up_angular_momentum +=
        part_angular_momentum +
        Wedge(part_degrees_of_freedom.position() - NonRotatingPileUp::origin,
              part->inertia_tensor().mass() *
                  part_degrees_of_freedom.velocity()) *
            Radian;
  }

  angular_momentum_ = pile_up_angular_momentum;
  inertia_tensor_ = pile_up_inertia_tensor;
  intrinsic_force_ = pile_up_intrinsic_force;
  return pile_up_barycentre;
}

PileUpFuture::PileUpFuture(not_null<PileUp const*> const pile_up,
                           std::future<Status> future)
    : pile_up(pile_up),
      future(std::move(future)) {}

}  // namespace internal_pile_up
}  // namespace ksp_plugin
}  // namespace principia<|MERGE_RESOLUTION|>--- conflicted
+++ resolved
@@ -61,13 +61,8 @@
   RigidMotion<Barycentric, NonRotatingPileUp> const barycentric_to_pile_up{
       RigidTransformation<Barycentric, NonRotatingPileUp>{
           barycentre.position(),
-<<<<<<< HEAD
-          RigidPileUp::origin,
-          OrthogonalMap<Barycentric, RigidPileUp>::Identity()},
-=======
           NonRotatingPileUp::origin,
-          Identity<Barycentric, NonRotatingPileUp>().Forget()},
->>>>>>> bcf0f700
+          OrthogonalMap<Barycentric, NonRotatingPileUp>::Identity()},
       Barycentric::nonrotating,
       barycentre.velocity()};
   for (not_null<Part*> const part : parts_) {
@@ -298,15 +293,9 @@
   RigidTransformation<ApparentBubble, NonRotatingPileUp> const
       apparent_bubble_to_pile_up_transformation(
           apparent_centre_of_mass.position(),
-<<<<<<< HEAD
-          RigidPileUp::origin,
-          OrthogonalMap<ApparentBubble, RigidPileUp>::Identity());
-  RigidMotion<ApparentBubble, RigidPileUp> const
-=======
           NonRotatingPileUp::origin,
-          Identity<ApparentBubble, NonRotatingPileUp>().Forget());
+          OrthogonalMap<ApparentBubble, NonRotatingPileUp>::Identity());
   RigidMotion<ApparentBubble, NonRotatingPileUp> const
->>>>>>> bcf0f700
       apparent_bubble_to_pile_up_motion(
           apparent_bubble_to_pile_up_transformation,
           ApparentBubble::nonrotating,
@@ -408,13 +397,8 @@
   RigidMotion<Barycentric, NonRotatingPileUp> const barycentric_to_pile_up{
       RigidTransformation<Barycentric, NonRotatingPileUp>{
           actual_centre_of_mass.position(),
-<<<<<<< HEAD
-          RigidPileUp::origin,
-          OrthogonalMap<Barycentric, RigidPileUp>::Identity()},
-=======
           NonRotatingPileUp::origin,
-          Identity<Barycentric, NonRotatingPileUp>().Forget()},
->>>>>>> bcf0f700
+          OrthogonalMap<Barycentric, NonRotatingPileUp>::Identity()},
       Barycentric::nonrotating,
       actual_centre_of_mass.velocity()};
   auto const pile_up_to_barycentric = barycentric_to_pile_up.Inverse();
@@ -431,13 +415,8 @@
   RigidMotion<Barycentric, NonRotatingPileUp> const barycentric_to_pile_up(
       RigidTransformation<Barycentric, NonRotatingPileUp>(
           pile_up_dof.position(),
-<<<<<<< HEAD
-          RigidPileUp::origin,
-          OrthogonalMap<Barycentric, RigidPileUp>::Identity()),
-=======
           NonRotatingPileUp::origin,
-          Identity<Barycentric, NonRotatingPileUp>().Forget()),
->>>>>>> bcf0f700
+          OrthogonalMap<Barycentric, NonRotatingPileUp>::Identity()),
       Barycentric::nonrotating,
       pile_up_dof.velocity());
   auto const pile_up_to_barycentric = barycentric_to_pile_up.Inverse();
@@ -475,11 +454,7 @@
       RigidTransformation<NonRotatingPileUp, Barycentric>(
           NonRotatingPileUp::origin,
           pile_up_barycentre.position(),
-<<<<<<< HEAD
-          OrthogonalMap<RigidPileUp, Barycentric>::Identity()),
-=======
-          Identity<NonRotatingPileUp, Barycentric>().Forget()),
->>>>>>> bcf0f700
+          OrthogonalMap<NonRotatingPileUp, Barycentric>::Identity()),
       Barycentric::nonrotating,
       pile_up_barycentre.velocity());
   RigidMotion<Barycentric, NonRotatingPileUp> const barycentric_to_pile_up =
