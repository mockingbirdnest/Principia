﻿
#include "ksp_plugin/pile_up.hpp"

#include <list>
#include <map>

#include "geometry/identity.hpp"
#include "ksp_plugin/part.hpp"
#include "physics/rigid_motion.hpp"

namespace principia {
namespace ksp_plugin {
namespace internal_pile_up {

using base::FindOrDie;
using geometry::AngularVelocity;
using geometry::BarycentreCalculator;
using geometry::Identity;
using geometry::OrthogonalMap;
using geometry::Position;
using geometry::Velocity;
using physics::DegreesOfFreedom;
using physics::RigidMotion;
using physics::RigidTransformation;

PileUp::PileUp(std::list<not_null<Part*>>&& parts, Instant const& t)
    : parts_(std::move(parts)) {
  BarycentreCalculator<DegreesOfFreedom<Barycentric>, Mass> calculator;
  Vector<Force, Barycentric> total_intrinsic_force;
  for (not_null<Part*> const part : parts_) {
    total_intrinsic_force += part->intrinsic_force();
    calculator.Add(part->degrees_of_freedom(), part->mass());
  }
  mass_ = calculator.weight();
  intrinsic_force_ = total_intrinsic_force;
  psychohistory_.Append(t, calculator.Get());

<<<<<<< HEAD
  DegreesOfFreedom<Bubble> const barycentre = calculator.Get();
  RigidMotion<Bubble, Barycentric> const bubble_to_barycentric =
      RigidMotion<Barycentric, Bubble>{
          RigidTransformation<Barycentric, Bubble>{
              bubble_barycentre.position(),
              Bubble::origin,
              OrthogonalMap<Barycentric, Bubble>::Identity()},
          AngularVelocity<Barycentric>{},
          bubble_barycentre.velocity()}.Inverse();
  psychohistory_.Append(t, bubble_to_barycentric(barycentre));

  RigidMotion<Bubble, RigidPileUp> const bubble_to_pile_up{
      RigidTransformation<Bubble, RigidPileUp>{
          barycentre.position(),
          RigidPileUp::origin,
          OrthogonalMap<Bubble, RigidPileUp>::Identity()},
      AngularVelocity<Bubble>{},
      barycentre.velocity()};
=======
  RigidMotion<Barycentric, RigidPileUp> const barycentric_to_pile_up{
      RigidTransformation<Barycentric, RigidPileUp>{
          calculator.Get().position(),
          RigidPileUp::origin,
          OrthogonalMap<Barycentric, RigidPileUp>::Identity()},
      AngularVelocity<Barycentric>{},
      calculator.Get().velocity()};
>>>>>>> e49574c7
  for (not_null<Part*> const part : parts_) {
    actual_part_degrees_of_freedom_.emplace(
        part,
        barycentric_to_pile_up(part->degrees_of_freedom()));
  }
}

void PileUp::set_mass(Mass const& mass) {
  mass_ = mass;
}

void PileUp::set_intrinsic_force(
    Vector<Force, Barycentric> const& intrinsic_force) {
  intrinsic_force_ = intrinsic_force;
}

std::list<not_null<Part*>> const& PileUp::parts() const {
  return parts_;
}

void PileUp::SetPartApparentDegreesOfFreedom(
    not_null<Part*> const part,
    DegreesOfFreedom<ApparentBubble> const& degrees_of_freedom) {
  std::map<not_null<Part*>, DegreesOfFreedom<ApparentBubble>>::iterator it;
  bool inserted;
  std::tie(it, inserted) =
      apparent_part_degrees_of_freedom_.emplace(part, degrees_of_freedom);
  CHECK(inserted) << "Duplicate part " << part << " at "
                  << degrees_of_freedom;
}

void PileUp::DeformPileUpIfNeeded() {
  if (apparent_part_degrees_of_freedom_.empty()) {
    return;
  }
  // A consistency check that |SetPartApparentDegreesOfFreedom| was called for
  // all the parts.
  CHECK_EQ(parts_.size(), apparent_part_degrees_of_freedom_.size());
  for (not_null<Part*> const part : parts_) {
    CHECK_GT(apparent_part_degrees_of_freedom_.count(part), 0);
  }

  // Compute the apparent centre of mass of the parts.
  BarycentreCalculator<DegreesOfFreedom<ApparentBubble>, Mass> calculator;
  for (auto const& pair : apparent_part_degrees_of_freedom_) {
    auto const part = pair.first;
    auto const& apparent_part_degrees_of_freedom = pair.second;
    calculator.Add(apparent_part_degrees_of_freedom, part->mass());
  }
  auto const apparent_centre_of_mass = calculator.Get();

  // A motion that maps the apparent centre of mass of the parts to the actual
  // centre of mass of the pile-up.
  RigidTransformation<ApparentBubble, RigidPileUp> const
      apparent_bubble_to_pile_up_transformation(
          apparent_centre_of_mass.position(),
          RigidPileUp::origin,
          Identity<ApparentBubble, RigidPileUp>().Forget());
  RigidMotion<ApparentBubble, RigidPileUp> const
      apparent_bubble_to_pile_up_motion(
          apparent_bubble_to_pile_up_transformation,
          AngularVelocity<ApparentBubble>(),
          apparent_centre_of_mass.velocity());

  // Now update the positions of the parts in the pile-up frame.
  actual_part_degrees_of_freedom_.clear();
  for (auto const& pair : apparent_part_degrees_of_freedom_) {
    auto const part = pair.first;
    auto const& apparent_part_degrees_of_freedom = pair.second;
    actual_part_degrees_of_freedom_.emplace(
        part,
        apparent_bubble_to_pile_up_motion(apparent_part_degrees_of_freedom));
  }
  apparent_part_degrees_of_freedom_.clear();
}

void PileUp::AdvanceTime(
    Ephemeris<Barycentric>& ephemeris,
    Instant const& t,
    Ephemeris<Barycentric>::FixedStepParameters const& fixed_step_parameters,
    Ephemeris<Barycentric>::AdaptiveStepParameters const&
        adaptive_step_parameters) {
  CHECK_EQ(psychohistory_.Size(), 1);

  DiscreteTrajectory<Barycentric> prolongation;

  if (intrinsic_force_ == Vector<Force, Barycentric>{}) {
    ephemeris.FlowWithFixedStep(
        {&psychohistory_},
        Ephemeris<Barycentric>::NoIntrinsicAccelerations,
        t,
        fixed_step_parameters);
    if (psychohistory_.last().time() < t) {
      prolongation.Append(prolongation.last().time(),
                          prolongation.last().degrees_of_freedom());
      ephemeris.FlowWithAdaptiveStep(
          &prolongation,
          Ephemeris<Barycentric>::NoIntrinsicAcceleration,
          t,
          adaptive_step_parameters,
          Ephemeris<Barycentric>::unlimited_max_ephemeris_steps,
          /*last_point_only=*/true);
      CHECK_EQ(prolongation.Size(), 2);
    }
  } else {
    auto const a = intrinsic_force_ / mass_;
    auto const intrinsic_acceleration = [a](Instant const& t) { return a; };
    ephemeris.FlowWithAdaptiveStep(
        &psychohistory_,
        intrinsic_acceleration,
        t,
        adaptive_step_parameters,
        Ephemeris<Barycentric>::unlimited_max_ephemeris_steps,
        /*last_point_only=*/false);
  }
  auto it = psychohistory_.Begin();
  ++it;
  for (; it != psychohistory_.End(); ++it) {
    AppendToPartTails(it, /*authoritative=*/true);
  }
  // TODO(phl): you have reinvented the map.  Now I want an empty :-p
  if (prolongation.Size() != 0) {
    CHECK_EQ(prolongation.Size(), 2);
    AppendToPartTails(prolongation.last(), /*authoritative=*/false);
  }
  psychohistory_.ForgetBefore(psychohistory_.last().time());
}

void PileUp::NudgeParts() const {
  auto const actual_centre_of_mass =
      psychohistory_.last().degrees_of_freedom();

  RigidMotion<Barycentric, RigidPileUp> const barycentric_to_pile_up{
      RigidTransformation<Barycentric, RigidPileUp>{
          actual_centre_of_mass.position(),
          RigidPileUp::origin,
          Identity<Barycentric, RigidPileUp>().Forget()},
      AngularVelocity<Barycentric>(),
      actual_centre_of_mass.velocity()};
  auto const pile_up_to_barycentric = barycentric_to_pile_up.Inverse();
  for (not_null<Part*> const part : parts_) {
    part->set_degrees_of_freedom(pile_up_to_barycentric(
        FindOrDie(actual_part_degrees_of_freedom_, part)));
  }
}

void PileUp::AppendToPartTails(
    DiscreteTrajectory<Barycentric>::Iterator const it,
    bool const authoritative) const {
  auto const& pile_up_dof = it.degrees_of_freedom();
  RigidMotion<Barycentric, RigidPileUp> const from_barycentric(
      RigidTransformation<Barycentric, RigidPileUp>(
          pile_up_dof.position(),
          RigidPileUp::origin,
          OrthogonalMap<Barycentric, RigidPileUp>::Identity()),
      AngularVelocity<Barycentric>{},
      pile_up_dof.velocity());
  auto const to_barycentric = from_barycentric.Inverse();
  for (not_null<Part*> const part : parts_) {
    part->tail().Append(
        it.time(),
        to_barycentric(FindOrDie(actual_part_degrees_of_freedom_, part)));
    part->set_tail_is_authoritative(authoritative);
  }
}

}  // namespace internal_pile_up
}  // namespace ksp_plugin
}  // namespace principia<|MERGE_RESOLUTION|>--- conflicted
+++ resolved
@@ -33,36 +33,16 @@
   }
   mass_ = calculator.weight();
   intrinsic_force_ = total_intrinsic_force;
-  psychohistory_.Append(t, calculator.Get());
-
-<<<<<<< HEAD
-  DegreesOfFreedom<Bubble> const barycentre = calculator.Get();
-  RigidMotion<Bubble, Barycentric> const bubble_to_barycentric =
-      RigidMotion<Barycentric, Bubble>{
-          RigidTransformation<Barycentric, Bubble>{
-              bubble_barycentre.position(),
-              Bubble::origin,
-              OrthogonalMap<Barycentric, Bubble>::Identity()},
-          AngularVelocity<Barycentric>{},
-          bubble_barycentre.velocity()}.Inverse();
-  psychohistory_.Append(t, bubble_to_barycentric(barycentre));
-
-  RigidMotion<Bubble, RigidPileUp> const bubble_to_pile_up{
-      RigidTransformation<Bubble, RigidPileUp>{
-          barycentre.position(),
-          RigidPileUp::origin,
-          OrthogonalMap<Bubble, RigidPileUp>::Identity()},
-      AngularVelocity<Bubble>{},
-      barycentre.velocity()};
-=======
+  DegreesOfFreedom<Barycentric> const barycentre = calculator.Get();
+  psychohistory_.Append(t, barycentre);
+
   RigidMotion<Barycentric, RigidPileUp> const barycentric_to_pile_up{
       RigidTransformation<Barycentric, RigidPileUp>{
-          calculator.Get().position(),
+          barycentre.position(),
           RigidPileUp::origin,
           OrthogonalMap<Barycentric, RigidPileUp>::Identity()},
       AngularVelocity<Barycentric>{},
-      calculator.Get().velocity()};
->>>>>>> e49574c7
+      barycentre.velocity()};
   for (not_null<Part*> const part : parts_) {
     actual_part_degrees_of_freedom_.emplace(
         part,
