﻿
#include "ksp_plugin/pile_up.hpp"

#include <algorithm>
#include <functional>
#include <list>
#include <map>
#include <memory>
#include <utility>

#include "base/map_util.hpp"
#include "geometry/identity.hpp"
#include "ksp_plugin/integrators.hpp"
#include "ksp_plugin/part.hpp"
#include "quantities/parser.hpp"

namespace principia {
namespace ksp_plugin {
namespace internal_pile_up {

using base::check_not_null;
using base::FindOrDie;
using base::make_not_null_unique;
using geometry::AngularVelocity;
using geometry::BarycentreCalculator;
using geometry::Bivector;
using geometry::Commutator;
using geometry::DeduceSignPreservingOrientation;
using geometry::DeduceSignReversingOrientation;
using geometry::EvenPermutation;
using geometry::Frame;
using geometry::Identity;
using geometry::NonRotating;
using geometry::Normalize;
using geometry::NormalizeOrZero;
using geometry::OddPermutation;
using geometry::OrthogonalMap;
using geometry::Permutation;
using geometry::Position;
using geometry::Quaternion;
using geometry::RigidTransformation;
using geometry::Rotation;
using geometry::Sign;
using geometry::Signature;
using geometry::Velocity;
using geometry::Wedge;
using physics::DegreesOfFreedom;
using physics::RigidMotion;
using quantities::Abs;
using quantities::Angle;
using quantities::AngularFrequency;
using quantities::AngularMomentum;
using quantities::Infinity;
using quantities::Inverse;
using quantities::ParseQuantity;
using quantities::Sqrt;
using quantities::Tanh;
using quantities::Time;
using quantities::si::Kilogram;
using quantities::si::Metre;
using quantities::si::Radian;
using quantities::si::Second;
using ::std::placeholders::_1;
using ::std::placeholders::_2;
using ::std::placeholders::_3;

PileUp::PileUp(
    std::list<not_null<Part*>> parts,
    Instant const& t,
    Ephemeris<Barycentric>::AdaptiveStepParameters adaptive_step_parameters,
    Ephemeris<Barycentric>::FixedStepParameters fixed_step_parameters,
    not_null<Ephemeris<Barycentric>*> const ephemeris,
    std::function<void()> deletion_callback)
    : lock_(make_not_null_unique<absl::Mutex>()),
      parts_(std::move(parts)),
      ephemeris_(ephemeris),
      adaptive_step_parameters_(std::move(adaptive_step_parameters)),
      fixed_step_parameters_(std::move(fixed_step_parameters)),
      history_(make_not_null_unique<DiscreteTrajectory<Barycentric>>()),
      deletion_callback_(std::move(deletion_callback)) {
  LOG(INFO) << "Constructing pile up at " << this;
  MechanicalSystem<Barycentric, NonRotatingPileUp> mechanical_system;
  for (not_null<Part*> const part : parts_) {
    mechanical_system.AddRigidBody(
        part->rigid_motion(), part->mass(), part->inertia_tensor());
  }
  auto const barycentre = mechanical_system.centre_of_mass();
  history_->Append(t, barycentre);

  angular_momentum_ = mechanical_system.AngularMomentum();

  RigidMotion<Barycentric, NonRotatingPileUp> const barycentric_to_pile_up =
      mechanical_system.LinearMotion().Inverse();
  for (not_null<Part*> const part : parts_) {
    actual_part_rigid_motion_.emplace(
        part, barycentric_to_pile_up * part->rigid_motion());
  }
  MakeEulerSolver(mechanical_system.InertiaTensor(), t);

  psychohistory_ = history_->NewForkAtLast();

  RecomputeFromParts();
}

PileUp::~PileUp() {
  LOG(INFO) << "Destroying pile up at " << this;
  if (deletion_callback_ != nullptr) {
    deletion_callback_();
  }
}

std::list<not_null<Part*>> const& PileUp::parts() const {
  return parts_;
}

void PileUp::SetPartApparentRigidMotion(
    not_null<Part*> const part,
    RigidMotion<RigidPart, Apparent> const& rigid_motion) {
  auto const [_, inserted] =
      apparent_part_rigid_motion_.emplace(part, rigid_motion);
  CHECK(inserted) << "Duplicate part " << part->ShortDebugString() << " at "
                  << rigid_motion;
}

absl::Status PileUp::DeformAndAdvanceTime(Instant const& t) {
  absl::MutexLock l(lock_.get());
  absl::Status status;
  if (psychohistory_->back().time < t) {
    DeformPileUpIfNeeded(t);
    status = AdvanceTime(t);
    NudgeParts();
  }
  return status;
}

void PileUp::RecomputeFromParts() {
  absl::MutexLock l(lock_.get());
  mass_ = Mass();
  intrinsic_force_ = Vector<Force, Barycentric>();
  intrinsic_torque_ = Bivector<Torque, NonRotatingPileUp>();
  angular_momentum_change_ = Bivector<AngularMomentum, NonRotatingPileUp>();

  for (not_null<Part*> const part : parts_) {
    mass_ += part->mass();

    intrinsic_force_ += part->intrinsic_force();

    RigidMotion<RigidPart, NonRotatingPileUp> const part_motion =
        FindOrDie(actual_part_rigid_motion_, part);
    DegreesOfFreedom<NonRotatingPileUp> const part_dof =
        part_motion({RigidPart::origin, RigidPart::unmoving});
    intrinsic_torque_ +=
        Wedge(part_dof.position() - NonRotatingPileUp::origin,
              Identity<Barycentric, NonRotatingPileUp>()(
                  part->intrinsic_force())) * Radian +
        Identity<Barycentric, NonRotatingPileUp>()(part->intrinsic_torque());

    AngularVelocity<NonRotatingPileUp> const part_angular_velocity =
        part_motion.angular_velocity_of<RigidPart>();
    InertiaTensor<NonRotatingPileUp> part_inertia_tensor =
        part_motion.orthogonal_map()(part->inertia_tensor());
    if (part->is_solid_rocket_motor()) {
      // KSP makes the inertia tensor vary proportionally to the mass; this
      // corresponds to the body uniformly changing density.
      angular_momentum_change_ +=
          Wedge(part_dof.position() - NonRotatingPileUp::origin,
                part->mass_change() * part_dof.velocity()) *
              Radian +
          part->mass_change() / part->mass() *
              (part_inertia_tensor * part_angular_velocity);
    }
  }
}

void PileUp::WriteToMessage(not_null<serialization::PileUp*> message) const {
  for (not_null<Part*> const part : parts_) {
    message->add_part_id(part->part_id());
  }
  history_->WriteToMessage(message->mutable_history(),
<<<<<<< HEAD
                           /*excluded=*/{},
                           /*tracked=*/{psychohistory_});
=======
                           /*forks=*/{psychohistory_},
                           /*exact=*/{});
>>>>>>> 97f5ef75
  for (auto const& [part, rigid_motion] : actual_part_rigid_motion_) {
    rigid_motion.WriteToMessage(&(
        (*message->mutable_actual_part_rigid_motion())[part->part_id()]));
  }
  for (auto const& [part, rigid_motion] : apparent_part_rigid_motion_) {
    rigid_motion.WriteToMessage(&(
        (*message->mutable_apparent_part_rigid_motion())[part->part_id()]));
  }
  for (auto const& [part, rigid_transformation] : rigid_pile_up_) {
    rigid_transformation.WriteToMessage(&(
        (*message->mutable_rigid_pile_up())[part->part_id()]));
  }
  if (euler_solver_.has_value()) {
    euler_solver_->WriteToMessage(message->mutable_euler_solver());
  }
  angular_momentum_.WriteToMessage(message->mutable_angular_momentum());
  adaptive_step_parameters_.WriteToMessage(
      message->mutable_adaptive_step_parameters());
  fixed_step_parameters_.WriteToMessage(
      message->mutable_fixed_step_parameters());
}

not_null<std::unique_ptr<PileUp>> PileUp::ReadFromMessage(
    serialization::PileUp const& message,
    std::function<not_null<Part*>(PartId)> const& part_id_to_part,
    not_null<Ephemeris<Barycentric>*> const ephemeris,
    std::function<void()> deletion_callback) {
  std::list<not_null<Part*>> parts;
  for (auto const part_id : message.part_id()) {
    parts.push_back(part_id_to_part(part_id));
  }

  bool const is_pre_cartan = !message.has_adaptive_step_parameters() ||
                             !message.has_fixed_step_parameters();
  bool const is_pre_cesàro = message.history().children().empty();
  bool const is_pre_frege = message.actual_part_degrees_of_freedom_size() > 0 ||
                            message.apparent_part_degrees_of_freedom_size() > 0;
  bool const is_pre_frobenius = message.rigid_pile_up().empty() ||
                                !message.has_angular_momentum();
  LOG_IF(WARNING, is_pre_frobenius)
      << "Reading pre-"
      << (is_pre_cartan   ? "Cartan"
          : is_pre_cesàro ? u8"Cesàro"
          : is_pre_frege  ? "Frege"
                          : "Frobenius") << " PileUp";

  std::unique_ptr<PileUp> pile_up;
  if (is_pre_cesàro) {
    if (is_pre_cartan) {
      pile_up = std::unique_ptr<PileUp>(
          new PileUp(std::move(parts),
                     DefaultPsychohistoryParameters(),
                     DefaultHistoryParameters(),
                     DiscreteTrajectory<Barycentric>::ReadFromMessage(
                         message.history(),
                         /*tracked=*/{}),
                     /*psychohistory=*/nullptr,
                     /*angular_momentum=*/{},
                     ephemeris,
                     std::move(deletion_callback)));
    } else {
      pile_up = std::unique_ptr<PileUp>(
          new PileUp(
              std::move(parts),
              Ephemeris<Barycentric>::AdaptiveStepParameters::ReadFromMessage(
                  message.adaptive_step_parameters()),
              Ephemeris<Barycentric>::FixedStepParameters::ReadFromMessage(
                  message.fixed_step_parameters()),
              DiscreteTrajectory<Barycentric>::ReadFromMessage(
                  message.history(),
                  /*tracked=*/{}),
              /*psychohistory=*/nullptr,
              /*angular_momentum=*/{},
              ephemeris,
              std::move(deletion_callback)));
    }
    // Fork a psychohistory for compatibility if there is a non-authoritative
    // point.
    if (pile_up->history_->Size() == 2) {
      Instant const history_begin_time = pile_up->history_->front().time;
      pile_up->psychohistory_ =
          pile_up->history_->NewForkWithCopy(history_begin_time);
      pile_up->history_->ForgetAfter(history_begin_time);
    } else {
      pile_up->psychohistory_ = pile_up->history_->NewForkAtLast();
    }
  } else {
    DiscreteTrajectory<Barycentric>* psychohistory = nullptr;
    not_null<std::unique_ptr<DiscreteTrajectory<Barycentric>>> history =
        DiscreteTrajectory<Barycentric>::ReadFromMessage(
            message.history(),
            /*tracked=*/{&psychohistory});
    if (is_pre_frobenius) {
      pile_up = std::unique_ptr<PileUp>(
          new PileUp(
              std::move(parts),
              Ephemeris<Barycentric>::AdaptiveStepParameters::ReadFromMessage(
                  message.adaptive_step_parameters()),
              Ephemeris<Barycentric>::FixedStepParameters::ReadFromMessage(
                  message.fixed_step_parameters()),
              std::move(history),
              psychohistory,
              /*angular_momentum=*/{},
              ephemeris,
              std::move(deletion_callback)));
    } else {
      pile_up = std::unique_ptr<PileUp>(
          new PileUp(
              std::move(parts),
              Ephemeris<Barycentric>::AdaptiveStepParameters::ReadFromMessage(
                  message.adaptive_step_parameters()),
              Ephemeris<Barycentric>::FixedStepParameters::ReadFromMessage(
                  message.fixed_step_parameters()),
              std::move(history),
              psychohistory,
              Bivector<AngularMomentum, NonRotatingPileUp>::ReadFromMessage(
                  message.angular_momentum()),
              ephemeris,
              std::move(deletion_callback)));
    }
  }

  if (is_pre_frege) {
    for (auto const& [part_id, degrees_of_freedom] :
         message.actual_part_degrees_of_freedom()) {
      pile_up->actual_part_rigid_motion_.emplace(
          part_id_to_part(part_id),
          RigidMotion<RigidPart, NonRotatingPileUp>::MakeNonRotatingMotion(
              DegreesOfFreedom<NonRotatingPileUp>::ReadFromMessage(
                  degrees_of_freedom)));
    }
    for (auto const& [part_id, degrees_of_freedom] :
         message.apparent_part_degrees_of_freedom()) {
      pile_up->apparent_part_rigid_motion_.emplace(
          part_id_to_part(part_id),
          RigidMotion<RigidPart, Apparent>::MakeNonRotatingMotion(
              DegreesOfFreedom<Apparent>::ReadFromMessage(degrees_of_freedom)));
    }
  } else {
    for (auto const& [part_id, rigid_motion] :
         message.actual_part_rigid_motion()) {
      pile_up->actual_part_rigid_motion_.emplace(
          part_id_to_part(part_id),
          RigidMotion<RigidPart, NonRotatingPileUp>::ReadFromMessage(
              rigid_motion));
    }
    for (auto const& [part_id, rigid_motion] :
         message.apparent_part_rigid_motion()) {
      pile_up->apparent_part_rigid_motion_.emplace(
          part_id_to_part(part_id),
          RigidMotion<RigidPart, Apparent>::ReadFromMessage(rigid_motion));
    }
  }

  if (is_pre_frobenius) {
    MechanicalSystem<Barycentric, NonRotatingPileUp> mechanical_system;
    for (not_null<Part*> const part : pile_up->parts_) {
      mechanical_system.AddRigidBody(
          part->rigid_motion(), part->mass(), part->inertia_tensor());
    }
    pile_up->MakeEulerSolver(mechanical_system.InertiaTensor(),
                             pile_up->psychohistory_->back().time);
  } else {
    for (auto const& [part_id, rigid_transformation] :
         message.rigid_pile_up()) {
      pile_up->rigid_pile_up_.emplace(
          part_id_to_part(part_id),
          RigidTransformation<RigidPart, PileUpPrincipalAxes>::ReadFromMessage(
              rigid_transformation));
    }
    if (message.has_euler_solver()) {
      pile_up->euler_solver_.emplace(
          EulerSolver<NonRotatingPileUp, PileUpPrincipalAxes>::ReadFromMessage(
              message.euler_solver()));
    }
  }
  pile_up->RecomputeFromParts();

  return check_not_null(std::move(pile_up));
}

PileUp::PileUp(
    std::list<not_null<Part*>>&& parts,
    Ephemeris<Barycentric>::AdaptiveStepParameters adaptive_step_parameters,
    Ephemeris<Barycentric>::FixedStepParameters fixed_step_parameters,
    not_null<std::unique_ptr<DiscreteTrajectory<Barycentric>>> history,
    DiscreteTrajectory<Barycentric>* const psychohistory,
    Bivector<AngularMomentum, NonRotatingPileUp> const& angular_momentum,
    not_null<Ephemeris<Barycentric>*> const ephemeris,
    std::function<void()> deletion_callback)
    : lock_(make_not_null_unique<absl::Mutex>()),
      parts_(std::move(parts)),
      ephemeris_(ephemeris),
      adaptive_step_parameters_(std::move(adaptive_step_parameters)),
      fixed_step_parameters_(std::move(fixed_step_parameters)),
      history_(std::move(history)),
      psychohistory_(psychohistory),
      angular_momentum_(angular_momentum),
      deletion_callback_(std::move(deletion_callback)) {}

void PileUp::MakeEulerSolver(
    InertiaTensor<NonRotatingPileUp> const& inertia_tensor,
    Instant const& t) {
  auto const eigensystem = inertia_tensor.Diagonalize<PileUpPrincipalAxes>();
  euler_solver_.emplace(eigensystem.form.coordinates().Diagonal(),
                        angular_momentum_,
                        eigensystem.rotation,
                        t);
  RigidTransformation<NonRotatingPileUp, PileUpPrincipalAxes> const
      to_pile_up_principal_axes(
          NonRotatingPileUp::origin,
          PileUpPrincipalAxes::origin,
          eigensystem.rotation.Inverse().Forget<OrthogonalMap>());
  rigid_pile_up_.clear();
  for (auto const& [part, actual_rigid_motion] : actual_part_rigid_motion_) {
    rigid_pile_up_.emplace(
        part,
        to_pile_up_principal_axes * actual_rigid_motion.rigid_transformation());
  }
}

void PileUp::DeformPileUpIfNeeded(Instant const& t) {
  if (apparent_part_rigid_motion_.empty()) {
    RigidMotion<PileUpPrincipalAxes, NonRotatingPileUp> const pile_up_motion =
        euler_solver_->MotionAt(
            t, {NonRotatingPileUp::origin, NonRotatingPileUp::unmoving});

    for (auto& [part, actual_rigid_motion] : actual_part_rigid_motion_) {
      actual_rigid_motion =
          pile_up_motion * RigidMotion<RigidPart, PileUpPrincipalAxes>(
                               rigid_pile_up_.at(part),
                               PileUpPrincipalAxes::nonrotating,
                               PileUpPrincipalAxes::unmoving);
    }
    return;
  }
  // A consistency check that |SetPartApparentDegreesOfFreedom| was called for
  // all the parts.
  // TODO(egg): I'd like to log some useful information on check failure, but I
  // need a clean way of getting the debug strings of all parts (rather than
  // giant self-evaluating lambdas).
  CHECK_EQ(parts_.size(), apparent_part_rigid_motion_.size());
  for (not_null<Part*> const part : parts_) {
    CHECK(Contains(apparent_part_rigid_motion_, part));
  }

  Instant const& t0 = psychohistory_->back().time;
  Time const Δt = t - t0;

  MechanicalSystem<Apparent, ApparentPileUp> apparent_system;
  for (auto const& [part, apparent_part_rigid_motion] :
       apparent_part_rigid_motion_) {
    apparent_system.AddRigidBody(
        apparent_part_rigid_motion, part->mass(), part->inertia_tensor());
  }
  auto const apparent_angular_momentum = apparent_system.AngularMomentum();
  auto const apparent_inertia_tensor = apparent_system.InertiaTensor();
  auto const apparent_inertia_eigensystem =
      apparent_inertia_tensor.Diagonalize<PileUpPrincipalAxes>();

  Rotation<PileUpPrincipalAxes, ApparentPileUp> const apparent_attitude =
      apparent_inertia_eigensystem.rotation;

  // The motion of a hypothetical rigid body with the same moment of inertia and
  // angular momentum as the apparent parts.
  RigidMotion<PileUpPrincipalAxes, ApparentPileUp> const
      apparent_pile_up_motion(
          RigidTransformation<PileUpPrincipalAxes, ApparentPileUp>(
              PileUpPrincipalAxes::origin,
              ApparentPileUp::origin,
              apparent_attitude.Forget<OrthogonalMap>()),
          apparent_angular_momentum / apparent_inertia_tensor,
          ApparentPileUp::unmoving);

  // In a non-rigid body, the principal axes are not stable, and cannot be used
  // to determine attitude.  We treat this as a flexible body, and use a part to
  // propagate the attitude: its attitude at |t0| is used, together with its
  // orientation with respect to the new principal axes (from apparent
  // coordinates at |t|), to define the attitude at |t0| of the new principal
  // axes.
  // We choose the part which rotates the least with respect to the
  // (instantaneous) principal axes to define the attitude.
  AngularFrequency reference_part_proper_ω = Infinity<AngularFrequency>;
  Part* reference_part = nullptr;
  std::optional<OrthogonalMap<RigidPart, PileUpPrincipalAxes>>
      reference_part_orientation_in_principal_axes;
  for (auto const& [part, apparent_part_motion] : apparent_part_rigid_motion_) {
    RigidMotion<RigidPart, PileUpPrincipalAxes> const
        part_motion_in_principal_axes =
            apparent_pile_up_motion.Inverse() *
            apparent_system.LinearMotion().Inverse() * apparent_part_motion;
    auto const part_proper_ω =
        part_motion_in_principal_axes.angular_velocity_of<PileUpPrincipalAxes>()
            .Norm();
    if (part_proper_ω < reference_part_proper_ω) {
      reference_part_proper_ω = part_proper_ω;
      reference_part = part;
      reference_part_orientation_in_principal_axes =
          part_motion_in_principal_axes.orthogonal_map();
    }
  }

  OrthogonalMap<RigidPart, NonRotatingPileUp> const
      reference_part_initial_attitude =
          actual_part_rigid_motion_.at(reference_part).orthogonal_map();

  // |reference_part_initial_attitude|, an |actual_part_rigid_motion_|, is
  // computed from the output of the previous |EulerSolver|.  |initial_attitude|
  // will be used to construct the new one.  In order to prevent roundoff
  // accumulation from eventually producing noticeably non-unit quaternions, we
  // normalize |initial_attitude|.
  Rotation<PileUpPrincipalAxes, NonRotatingPileUp> initial_attitude =
      (reference_part_initial_attitude *
       reference_part_orientation_in_principal_axes->Inverse())
          .AsRotation();
  initial_attitude = Rotation<PileUpPrincipalAxes, NonRotatingPileUp>(
      Normalize(initial_attitude.quaternion()));

  // We take into account the changes to |angular_momentum_| and to the moments
  // of inertia for the step from t0 to t before propagating the attitude from
  // t0 to t. This forms a splitting with the game, with the game changing
  // angular momentum and moment of inertia according to various physical
  // effects (engines, aerodynamics, internal dynamics, etc.) that depend, among
  // other things, on the attitude and angular velocity, and the Euler solver
  // changing attitude and angular velocity according to Euler’s equations.
  angular_momentum_ += intrinsic_torque_ * Δt + angular_momentum_change_;
  euler_solver_.emplace(
      apparent_inertia_eigensystem.form.coordinates().Diagonal(),
      angular_momentum_,
      initial_attitude,
      t0);

  // This is where we compute our half of the splitting.
  RigidMotion<PileUpPrincipalAxes, NonRotatingPileUp> const
      actual_pile_up_motion = euler_solver_->MotionAt(
          t, {NonRotatingPileUp::origin, NonRotatingPileUp::unmoving});

  RigidMotion<ApparentPileUp, NonRotatingPileUp> const rotational_correction =
      actual_pile_up_motion * apparent_pile_up_motion.Inverse();
  RigidMotion<Apparent, NonRotatingPileUp> const correction =
      rotational_correction * apparent_system.LinearMotion().Inverse();

  // Now update the motions of the parts in the pile-up frame, and keep their
  // orientations with respect to the principal axes in case we warp.
  actual_part_rigid_motion_.clear();
  rigid_pile_up_.clear();
  for (auto const& [part, apparent_part_rigid_motion] :
       apparent_part_rigid_motion_) {
    RigidMotion<RigidPart, NonRotatingPileUp> const actual_rigid_motion =
        correction * apparent_part_rigid_motion;

    actual_part_rigid_motion_.emplace(part, actual_rigid_motion);
    rigid_pile_up_.emplace(
        part,
        actual_pile_up_motion.rigid_transformation().Inverse() *
            actual_rigid_motion.rigid_transformation());
  }
  apparent_part_rigid_motion_.clear();
}

absl::Status PileUp::AdvanceTime(Instant const& t) {
  CHECK_NOTNULL(psychohistory_);

  absl::Status status;
  auto const history_last = --history_->end();
  if (intrinsic_force_ == Vector<Force, Barycentric>{}) {
    // Remove the fork.
    history_->DeleteFork(psychohistory_);
    if (fixed_instance_ == nullptr) {
      fixed_instance_ = ephemeris_->NewInstance(
          {history_.get()},
          Ephemeris<Barycentric>::NoIntrinsicAccelerations,
          fixed_step_parameters_);
    }
    CHECK_LT(history_->back().time, t);
    status = ephemeris_->FlowWithFixedStep(t, *fixed_instance_);
    psychohistory_ = history_->NewForkAtLast();
    if (history_->back().time < t) {
      // Do not clear the |fixed_instance_| here, we will use it for the next
      // fixed-step integration.
      status.Update(
          ephemeris_->FlowWithAdaptiveStep(
              psychohistory_,
              Ephemeris<Barycentric>::NoIntrinsicAcceleration,
              t,
              adaptive_step_parameters_,
              Ephemeris<Barycentric>::unlimited_max_ephemeris_steps));
    }
  } else {
    // Destroy the fixed instance, it wouldn't be correct to use it the next
    // time we go through this function.  It will be re-created as needed.
    fixed_instance_ = nullptr;
    // We make the |psychohistory_|, if any, authoritative, i.e. append it to
    // the end of the |history_|. We integrate on top of it, and it gets
    // appended authoritatively to the part tails.
    auto const psychohistory_end = psychohistory_->end();
    auto it = psychohistory_->Fork();
    for (++it; it != psychohistory_end; ++it) {
      history_->Append(it->time, it->degrees_of_freedom);
    }
    history_->DeleteFork(psychohistory_);

    auto const intrinsic_acceleration =
        [a = intrinsic_force_ / mass_](Instant const& t) { return a; };
    status = ephemeris_->FlowWithAdaptiveStep(
                 history_.get(),
                 intrinsic_acceleration,
                 t,
                 adaptive_step_parameters_,
                 Ephemeris<Barycentric>::unlimited_max_ephemeris_steps);
    psychohistory_ = history_->NewForkAtLast();
  }

  CHECK_NOTNULL(psychohistory_);

  // Append the |history_| to the parts' history and the |psychohistory_| to the
  // parts' psychohistory.  Drop the history of the pile-up, we won't need it
  // anymore.
  auto const history_end = history_->end();
  auto const psychohistory_end = psychohistory_->end();
  auto it = history_last;
  for (++it; it != history_end; ++it) {
    AppendToPart<&Part::AppendToHistory>(it);
  }
  it = psychohistory_->Fork();
  for (++it; it != psychohistory_end; ++it) {
    AppendToPart<&Part::AppendToPsychohistory>(it);
  }
  history_->ForgetBefore(psychohistory_->Fork()->time);

  return status;
}

void PileUp::NudgeParts() const {
  auto const actual_centre_of_mass = psychohistory_->back().degrees_of_freedom;

  RigidMotion<Barycentric, NonRotatingPileUp> const barycentric_to_pile_up{
      RigidTransformation<Barycentric, NonRotatingPileUp>{
          actual_centre_of_mass.position(),
          NonRotatingPileUp::origin,
          OrthogonalMap<Barycentric, NonRotatingPileUp>::Identity()},
      Barycentric::nonrotating,
      actual_centre_of_mass.velocity()};
  auto const pile_up_to_barycentric = barycentric_to_pile_up.Inverse();
  for (not_null<Part*> const part : parts_) {
    RigidMotion<RigidPart, Barycentric> const actual_part_rigid_motion =
        pile_up_to_barycentric * FindOrDie(actual_part_rigid_motion_, part);
    part->set_rigid_motion(actual_part_rigid_motion);
  }
}

template<PileUp::AppendToPartTrajectory append_to_part_trajectory>
void PileUp::AppendToPart(DiscreteTrajectory<Barycentric>::Iterator it) const {
  auto const& pile_up_dof = it->degrees_of_freedom;
  RigidMotion<Barycentric, NonRotatingPileUp> const barycentric_to_pile_up(
      RigidTransformation<Barycentric, NonRotatingPileUp>(
          pile_up_dof.position(),
          NonRotatingPileUp::origin,
          OrthogonalMap<Barycentric, NonRotatingPileUp>::Identity()),
      Barycentric::nonrotating,
      pile_up_dof.velocity());
  auto const pile_up_to_barycentric = barycentric_to_pile_up.Inverse();
  for (not_null<Part*> const part : parts_) {
    DegreesOfFreedom<NonRotatingPileUp> const actual_part_degrees_of_freedom =
        FindOrDie(actual_part_rigid_motion_, part)({RigidPart::origin,
                                                    RigidPart::unmoving});
    (static_cast<Part*>(part)->*append_to_part_trajectory)(
        it->time,
        pile_up_to_barycentric(actual_part_degrees_of_freedom));
  }
}

PileUpFuture::PileUpFuture(not_null<PileUp const*> const pile_up,
                           std::future<absl::Status> future)
    : pile_up(pile_up),
      future(std::move(future)) {}

}  // namespace internal_pile_up
}  // namespace ksp_plugin
}  // namespace principia<|MERGE_RESOLUTION|>--- conflicted
+++ resolved
@@ -177,13 +177,9 @@
     message->add_part_id(part->part_id());
   }
   history_->WriteToMessage(message->mutable_history(),
-<<<<<<< HEAD
                            /*excluded=*/{},
-                           /*tracked=*/{psychohistory_});
-=======
-                           /*forks=*/{psychohistory_},
+                           /*tracked=*/{psychohistory_},
                            /*exact=*/{});
->>>>>>> 97f5ef75
   for (auto const& [part, rigid_motion] : actual_part_rigid_motion_) {
     rigid_motion.WriteToMessage(&(
         (*message->mutable_actual_part_rigid_motion())[part->part_id()]));
