--- conflicted
+++ resolved
@@ -125,7 +125,7 @@
   CHECK_LE(0, index);
   CHECK_LT(index, number_of_segments());
   *begin = segments_[index]->Fork();
-  *end = segments_[index]->End();
+    *end = segments_[index]->End();
 }
 
 void FlightPlan::WriteToMessage(
@@ -215,7 +215,7 @@
 }
 
 void FlightPlan::BurnLastSegment(NavigationManœuvre const& manœuvre) {
-<<<<<<< HEAD
+  if (manœuvre.initial_time() < manœuvre.final_time()) {
   ephemeris_->FlowWithAdaptiveStep(
       segments_.back().get(),
       manœuvre.IntrinsicAcceleration(),
@@ -223,17 +223,7 @@
       speed_integration_tolerance_,
       integrator_,
       manœuvre.final_time());
-=======
-  if (manœuvre.initial_time() < manœuvre.final_time()) {
-    ephemeris_->FlowWithAdaptiveStep(
-        segments_.back().get(),
-        manœuvre.acceleration(),
-        length_integration_tolerance_,
-        speed_integration_tolerance_,
-        integrator_,
-        manœuvre.final_time());
-  }
->>>>>>> be313f8a
+  }
 }
 
 void FlightPlan::CoastLastSegment(Instant const& final_time) {
