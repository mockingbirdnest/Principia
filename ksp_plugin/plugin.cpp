﻿
#include "ksp_plugin/plugin.hpp"

#include <algorithm>
#include <cmath>
#include <filesystem>
#include <fstream>
#include <ios>
#include <limits>
#include <list>
#include <map>
#include <optional>
#include <set>
#include <string>
#include <thread>
#include <utility>
#include <vector>

#include "astronomy/epoch.hpp"
#include "astronomy/solar_system_fingerprints.hpp"
#include "astronomy/stabilize_ksp.hpp"
#include "astronomy/time_scales.hpp"
#include "base/file.hpp"
#include "base/hexadecimal.hpp"
#include "base/map_util.hpp"
#include "base/not_null.hpp"
#include "base/optional_logging.hpp"
#include "base/serialization.hpp"
#include "base/status.hpp"
#include "base/unique_ptr_logging.hpp"
#include "geometry/affine_map.hpp"
#include "geometry/barycentre_calculator.hpp"
#include "geometry/identity.hpp"
#include "geometry/named_quantities.hpp"
#include "geometry/permutation.hpp"
#include "glog/logging.h"
#include "glog/stl_logging.h"
#include "ksp_plugin/equator_relevance_threshold.hpp"
#include "ksp_plugin/integrators.hpp"
#include "ksp_plugin/part_subsets.hpp"
#include "physics/apsides.hpp"
#include "physics/barycentric_rotating_dynamic_frame_body.hpp"
#include "physics/body_centred_body_direction_dynamic_frame.hpp"
#include "physics/body_centred_non_rotating_dynamic_frame.hpp"
#include "physics/body_surface_dynamic_frame.hpp"
#include "physics/body_surface_frame_field.hpp"
#include "physics/dynamic_frame.hpp"
#include "physics/frame_field.hpp"
#include "physics/massive_body.hpp"
#include "physics/solar_system.hpp"
#include "quantities/quantities.hpp"
#include "quantities/si.hpp"

namespace principia {
namespace ksp_plugin {
namespace internal_plugin {

using astronomy::KSPStabilizedSystemFingerprint;
using astronomy::KSPStockSystemFingerprint;
using astronomy::ParseTT;
using astronomy::StabilizeKSP;
using base::check_not_null;
using base::dynamic_cast_not_null;
using base::Error;
using base::FindOrDie;
using base::Fingerprint2011;
using base::HexadecimalEncoder;
using base::make_not_null_unique;
using base::not_null;
using base::OFStream;
using base::SerializeAsBytes;
using base::Status;
using geometry::AffineMap;
using geometry::AngularVelocity;
using geometry::BarycentreCalculator;
using geometry::Bivector;
using geometry::DefinesFrame;
using geometry::EulerAngles;
using geometry::Identity;
using geometry::Normalize;
using geometry::Permutation;
using geometry::RigidTransformation;
using geometry::Sign;
using physics::BarycentricRotatingDynamicFrame;
using physics::BodyCentredBodyDirectionDynamicFrame;
using physics::BodyCentredNonRotatingDynamicFrame;
using physics::BodySurfaceDynamicFrame;
using physics::BodySurfaceFrameField;
using physics::ComputeApsides;
using physics::ComputeNodes;
using physics::CoordinateFrameField;
using physics::DynamicFrame;
using physics::Frenet;
using physics::KeplerianElements;
using physics::MassiveBody;
using physics::RigidMotion;
using physics::SolarSystem;
using quantities::Force;
using quantities::Infinity;
using quantities::Length;
using quantities::si::Kilogram;
using quantities::si::Milli;
using quantities::si::Minute;
using quantities::si::Radian;
using ::operator<<;

Plugin::Plugin(std::string const& game_epoch,
               std::string const& solar_system_epoch,
               Angle const& planetarium_rotation)
    : history_parameters_(DefaultHistoryParameters()),
      psychohistory_parameters_(DefaultPsychohistoryParameters()),
      vessel_thread_pool_(
          /*pool_size=*/2 * std::thread::hardware_concurrency()),
      planetarium_rotation_(planetarium_rotation),
      game_epoch_(ParseTT(game_epoch)),
      current_time_(ParseTT(solar_system_epoch)) {
  gravity_model_.set_plugin_frame(serialization::Frame::BARYCENTRIC);
  initial_state_.set_epoch(solar_system_epoch);
  initial_state_.set_plugin_frame(serialization::Frame::BARYCENTRIC);
}

Plugin::~Plugin() {
  // We must manually destroy the vessels, triggering the destruction of the
  // parts, which have callbacks to remove themselves from |part_id_to_vessel_|,
  // which must therefore still exist.  This also causes the parts to be
  // destroyed, and therefore to destroy the pile-ups, which want to remove
  // themselves from |pile_up_|, which also exists.
  vessels_.clear();
}

void Plugin::InsertCelestialAbsoluteCartesian(
    Index const celestial_index,
    std::optional<Index> const& parent_index,
    serialization::GravityModel::Body const& gravity_model,
    serialization::InitialState::Cartesian::Body const& initial_state) {
  CHECK_EQ(gravity_model.name(), initial_state.name());
  InitializeIndices(gravity_model.name(), celestial_index, parent_index);
  *gravity_model_.add_body() = gravity_model;
  CHECK(!initial_state_.has_keplerian()) << initial_state_.DebugString();
  *initial_state_.mutable_cartesian()->add_body() = initial_state;
}

void Plugin::InsertCelestialJacobiKeplerian(
    Index const celestial_index,
    std::optional<Index> const& parent_index,
    serialization::GravityModel::Body const& gravity_model,
    serialization::InitialState::Keplerian::Body const& initial_state) {
  CHECK_EQ(gravity_model.name(), initial_state.name());
  InitializeIndices(gravity_model.name(), celestial_index, parent_index);
  *gravity_model_.add_body() = gravity_model;
  CHECK(!initial_state_.has_cartesian()) << initial_state_.DebugString();
  serialization::InitialState::Keplerian::Body* const body =
      initial_state_.mutable_keplerian()->add_body();
  *body = initial_state;
  if (parent_index) {
    body->set_parent(FindOrDie(index_to_name_, *parent_index));
  }
}

void Plugin::InitializeEphemerisParameters(
    Ephemeris<Barycentric>::AccuracyParameters const& accuracy_parameters,
    Ephemeris<Barycentric>::FixedStepParameters const& fixed_step_parameters) {
  CHECK(initializing_);
  ephemeris_accuracy_parameters_ = accuracy_parameters;
  ephemeris_fixed_step_parameters_ = fixed_step_parameters;
}

void Plugin::InitializeHistoryParameters(
    Ephemeris<Barycentric>::FixedStepParameters const& parameters) {
  CHECK(initializing_);
  history_parameters_ = parameters;
}

void Plugin::InitializePsychohistoryParameters(
    Ephemeris<Barycentric>::AdaptiveStepParameters const& parameters) {
  CHECK(initializing_);
  psychohistory_parameters_ = parameters;
}

void Plugin::EndInitialization() {
  CHECK(initializing_);
  SolarSystem<Barycentric> solar_system(gravity_model_, initial_state_);

  // If the system was constructed using keplerian elements, it may be the
  // stock KSP system in which case it needs to be stabilized.
  if (initial_state_.has_keplerian()) {
    auto const hierarchical_system = solar_system.MakeHierarchicalSystem();
    serialization::HierarchicalSystem message;
    hierarchical_system->WriteToMessage(&message);
    uint64_t const system_fingerprint =
        Fingerprint2011(SerializeAsBytes(message).get());
    LOG(INFO) << "System fingerprint is " << std::hex << std::uppercase
              << system_fingerprint;

    if (system_fingerprint == KSPStockSystemFingerprint) {
      LOG(WARNING) << "This appears to be the dreaded KSP stock system!";
      StabilizeKSP(solar_system);
      auto const hierarchical_system = solar_system.MakeHierarchicalSystem();
      serialization::HierarchicalSystem message;
      hierarchical_system->WriteToMessage(&message);
      uint64_t const system_fingerprint =
          Fingerprint2011(SerializeAsBytes(message).get());
      LOG(INFO) << "System fingerprint after stabilization is " << std::hex
                << std::uppercase << system_fingerprint;
      CHECK_EQ(KSPStabilizedSystemFingerprint, system_fingerprint)
          << "Attempt at stabilizing the KSP system failed!\n"
          << gravity_model_.DebugString() << "\n"
          << initial_state_.DebugString();
      LOG(INFO) << "This is the stabilized KSP system, all hail retrobop!";
    } else if (system_fingerprint == KSPStabilizedSystemFingerprint) {
      LOG(INFO) << "This is the stabilized KSP system, and we didn't have to "
                << "stabilize it ourselves.  All hail retrobop anyway!";
    } else {
      LOG(WARNING) << "This is an unknown system, we don't know anything about "
                   << "its stability:\n"
                   << gravity_model_.DebugString() << "\n"
                   << initial_state_.DebugString();
    }
  }

  // Construct the ephemeris.
  ephemeris_ =
      solar_system.MakeEphemeris(ephemeris_accuracy_parameters_.value_or(
                                     DefaultEphemerisAccuracyParameters()),
                                 ephemeris_fixed_step_parameters_.value_or(
                                     DefaultEphemerisFixedStepParameters()));

  // Construct the celestials using the bodies from the ephemeris.
  for (std::string const& name : solar_system.names()) {
    auto const rotating_body = solar_system.rotating_body(*ephemeris_, name);
    Index const celestial_index = FindOrDie(name_to_index_, name);
    auto const [it, inserted] = celestials_.emplace(
        celestial_index, std::make_unique<Celestial>(rotating_body));
    CHECK(inserted) << "Body already exists at index " << celestial_index;
    it->second->set_trajectory(ephemeris_->trajectory(rotating_body));
  }

  // Establish the parent relationships between the celestials.
  for (auto const& pair : celestials_) {
    Index const celestial_index = pair.first;
    auto const& celestial = pair.second;
    auto const& parent_index = FindOrDie(parents_, celestial_index);
    if (parent_index) {
      not_null<Celestial const*> parent =
          FindOrDie(celestials_, *parent_index).get();
      celestial->set_parent(parent);
    } else {
      CHECK(sun_ == nullptr);
      sun_ = celestial.get();
    }
  }
  CHECK_NOTNULL(sun_);
  main_body_ = sun_->body();

  UpdatePlanetariumRotation();

  // This would use NewBodyCentredNonRotatingNavigationFrame, but we don't have
  // the sun's index at hand.
  // TODO(egg): maybe these functions should take |Celestial*|s, and we should
  // then export |FindOrDie(celestials_, _)|.
  renderer_ = std::make_unique<Renderer>(
      sun_,
      make_not_null_unique<
          BodyCentredNonRotatingDynamicFrame<Barycentric, Navigation>>(
              ephemeris_.get(),
              sun_->body()));

  // Log the serialized ephemeris.
  serialization::Ephemeris ephemeris_message;
  ephemeris_->WriteToMessage(&ephemeris_message);
  HexadecimalEncoder</*null_terminated=*/true> encoder;
  auto const hex = encoder.Encode(SerializeAsBytes(ephemeris_message).get());
  // Begin and end markers to make sure the hex did not get clipped (this might
  // happen if the message is very big).
  LOG(INFO) << "Ephemeris at initialization:\nbegin\n"
            << hex.data.get() << "\nend";

  initializing_.Flop();
}

bool Plugin::HasEncounteredApocalypse(std::string* const details) const {
  CHECK_NOTNULL(details);
  auto const status = ephemeris_->last_severe_integration_status();
  if (status.error() == Error::INVALID_ARGUMENT) {
    *details = status.message();
    return true;
  } else {
    return false;
  }
}

void Plugin::UpdateCelestialHierarchy(Index const celestial_index,
                                      Index const parent_index) const {
  CHECK(!initializing_);
  FindOrDie(celestials_, celestial_index)->set_parent(
      FindOrDie(celestials_, parent_index).get());
}

void Plugin::SetMainBody(Index const index) {
  main_body_ = FindOrDie(celestials_, index)->body();
  LOG_IF(FATAL, main_body_ == nullptr) << index;
  UpdatePlanetariumRotation();
}

Rotation<BodyWorld, World> Plugin::CelestialRotation(
    Index const index) const {
  // |BodyWorld| with its y and z axes swapped (so that z is the polar axis).
  // The basis is right-handed.
  struct BodyFixed;
  Permutation<BodyWorld, BodyFixed> const body_mirror(
      Permutation<BodyWorld, BodyFixed>::XZY);

  auto const& body = *FindOrDie(celestials_, index)->body();

  OrthogonalMap<BodyWorld, World> const result =
      OrthogonalMap<WorldSun, World>::Identity() *
      sun_looking_glass.Inverse().Forget() *
      (PlanetariumRotation() *
       body.FromSurfaceFrame<BodyFixed>(current_time_)).Forget() *
      body_mirror.Forget();
  CHECK(result.Determinant().is_positive());
  return result.rotation();
}

Rotation<CelestialSphere, World> Plugin::CelestialSphereRotation()
    const {
  Permutation<CelestialSphere, Barycentric> const celestial_mirror(
      Permutation<CelestialSphere, Barycentric>::XZY);
  auto const result = OrthogonalMap<WorldSun, World>::Identity() *
                      sun_looking_glass.Inverse().Forget() *
                      PlanetariumRotation().Forget() *
                      celestial_mirror.Forget();
  CHECK(result.Determinant().is_positive());
  return result.rotation();
}

Angle Plugin::CelestialInitialRotation(Index const celestial_index) const {
  auto const& body = *FindOrDie(celestials_, celestial_index)->body();
  return body.AngleAt(game_epoch_);
}

Time Plugin::CelestialRotationPeriod(Index const celestial_index) const {
  auto const& body = *FindOrDie(celestials_, celestial_index)->body();
  // The result will be negative if the pole is the negative pole
  // (e.g. for Venus).  This is the convention KSP uses for retrograde rotation.
  return 2 * π * Radian / body.angular_frequency();
}

void Plugin::ClearWorldRotationalReferenceFrame() {
  angular_velocity_of_world_ = AngularVelocity<Barycentric>();
}

void Plugin::SetWorldRotationalReferenceFrame(Index const celestial_index) {
  SetMainBody(celestial_index);
  angular_velocity_of_world_ = main_body_->angular_velocity();
}

Index Plugin::CelestialIndexOfBody(MassiveBody const& body) const {
  return FindOrDie(name_to_index_, body.name());
}

void Plugin::InsertOrKeepVessel(GUID const& vessel_guid,
                                std::string const& vessel_name,
                                Index const parent_index,
                                bool const loaded,
                                bool& inserted) {
  CHECK(!initializing_);
  not_null<Celestial const*> parent =
      FindOrDie(celestials_, parent_index).get();
  auto it = vessels_.find(vessel_guid);
  if (it == vessels_.end()) {
    std::tie(it, inserted) =
        vessels_.emplace(
            vessel_guid,
            make_not_null_unique<Vessel>(vessel_guid,
                                         vessel_name,
                                         parent,
                                         ephemeris_.get(),
                                         DefaultPredictionParameters()));
  } else {
    inserted = false;
  }
  not_null<Vessel*> const vessel = it->second.get();
  if (vessel->name() != vessel_name) {
    vessel->set_name(vessel_name);
  }
  kept_vessels_.emplace(vessel);
  if (vessel->parent() != parent) {
    vessel->set_parent(parent);
  }
  if (loaded) {
    loaded_vessels_.insert(vessel);
  }
  LOG_IF(INFO, inserted) << "Inserted " << (loaded ? "loaded" : "unloaded")
                         << " vessel " << vessel->ShortDebugString();
}

void Plugin::InsertUnloadedPart(
    PartId part_id,
    std::string const& name,
    GUID const& vessel_guid,
    RelativeDegreesOfFreedom<AliceSun> const& from_parent) {
  not_null<Vessel*> const vessel = FindOrDie(vessels_, vessel_guid).get();
  RelativeDegreesOfFreedom<Barycentric> const relative =
      PlanetariumRotation().Inverse()(from_parent);
  ephemeris_->Prolong(current_time_);
  AddPart(vessel,
          part_id,
          name,
          1 * Kilogram,
          vessel->parent()->current_degrees_of_freedom(current_time_) +
              relative);
  // NOTE(egg): we do not keep the part; it may disappear just as we load, if
  // it happens to be a part with no physical significance (rb == null).
}

void Plugin::InsertOrKeepLoadedPart(
    PartId const part_id,
    std::string const& name,
    InertiaTensor<World> const& inertia_tensor,
    GUID const& vessel_guid,
    Index const main_body_index,
    DegreesOfFreedom<World> const& main_body_degrees_of_freedom,
    DegreesOfFreedom<World> const& part_degrees_of_freedom,
<<<<<<< HEAD
    AngularVelocity<World> const& part_angular_velocity,
=======
    Rotation<RigidPart, World> const& part_to_world,
>>>>>>> fce1277f
    Time const& Δt) {
  auto const& mass = inertia_tensor.mass();
  not_null<Vessel*> const vessel = FindOrDie(vessels_, vessel_guid).get();
  CHECK(is_loaded(vessel));

  auto it = part_id_to_vessel_.find(part_id);
  bool const part_found = it != part_id_to_vessel_.end();
  if (part_found) {
    not_null<Vessel*>& associated_vessel = it->second;
    not_null<Vessel*> const current_vessel = associated_vessel;
    if (vessel == current_vessel) {
    } else {
      associated_vessel = vessel;
      vessel->AddPart(current_vessel->ExtractPart(part_id));
    }
  } else {
    Instant const previous_time = current_time_ - Δt;
    OrthogonalMap<Barycentric, Barycentric> const Δplanetarium_rotation =
        Exp(Δt * angular_velocity_of_world_).Forget();
    // TODO(egg): Can we use |BarycentricToWorld| here?
    BodyCentredNonRotatingDynamicFrame<Barycentric, MainBodyCentred> const
        main_body_frame{ephemeris_.get(),
                        FindOrDie(celestials_, main_body_index)->body()};
    RigidMotion<World, MainBodyCentred> const world_to_main_body_centred{
        RigidTransformation<World, MainBodyCentred>{
            main_body_degrees_of_freedom.position(),
            MainBodyCentred::origin,
            main_body_frame.ToThisFrameAtTime(previous_time).orthogonal_map() *
                Δplanetarium_rotation.Inverse() *
                renderer_->WorldToBarycentric(PlanetariumRotation())},
            (renderer_->BarycentricToWorld(PlanetariumRotation()) *
                 Δplanetarium_rotation)(-angular_velocity_of_world_),
        main_body_degrees_of_freedom.velocity()};
    auto const world_to_barycentric_motion =
        main_body_frame.FromThisFrameAtTime(previous_time) *
        world_to_main_body_centred;

    AddPart(vessel,
            part_id,
            name,
            mass,
            world_to_barycentric_motion(part_degrees_of_freedom));
  }
  vessel->KeepPart(part_id);
  not_null<Part*> part = vessel->part(part_id);
  part->set_mass(mass);
}

void Plugin::IncrementPartIntrinsicForce(PartId const part_id,
                                         Vector<Force, World> const& force) {
  CHECK(!initializing_);
  not_null<Vessel*> const vessel = FindOrDie(part_id_to_vessel_, part_id);
  CHECK(is_loaded(vessel));
  vessel->part(part_id)->increment_intrinsic_force(
      renderer_->WorldToBarycentric(PlanetariumRotation())(force));
}

void Plugin::PrepareToReportCollisions() {
  for (auto const& [_, vessel] : vessels_) {
    // NOTE(egg): The lifetime requirement on the second argument of
    // |MakeSingleton| (which forwards to the argument of the constructor of
    // |Subset<Part>::Properties|) is that |part| outlives the constructed
    // |Properties|; since these are owned by |part|, this is true.
    vessel->ForAllParts(
        [](Part& part) { Subset<Part>::MakeSingleton(part, &part); });
  }
}

void Plugin::ReportGroundCollision(PartId const part) const {
  Vessel const& v = *FindOrDie(part_id_to_vessel_, part);
  Part& p = *v.part(part);
  LOG(INFO) << "Collision between " << p.ShortDebugString()
            << " and the ground.";
  Subset<Part>::Find(p).mutable_properties().Ground();
}

void Plugin::ReportPartCollision(PartId const part1, PartId const part2) const {
  Vessel const& v1 = *FindOrDie(part_id_to_vessel_, part1);
  Vessel const& v2 = *FindOrDie(part_id_to_vessel_, part2);
  Part& p1 = *v1.part(part1);
  Part& p2 = *v2.part(part2);
  LOG(INFO) << "Collision between " << p1.ShortDebugString() << " and "
            << p2.ShortDebugString();
  CHECK(Contains(kept_vessels_, &v1)) << v1.ShortDebugString()
                                      << " will vanish";
  CHECK(Contains(kept_vessels_, &v2)) << v2.ShortDebugString()
                                      << " will vanish";
  CHECK(v1.WillKeepPart(part1)) << p1.ShortDebugString() << " will vanish";
  CHECK(v2.WillKeepPart(part2)) << p2.ShortDebugString() << " will vanish";
  Subset<Part>::Unite(Subset<Part>::Find(p1), Subset<Part>::Find(p2));
}

void Plugin::FreeVesselsAndPartsAndCollectPileUps(Time const& Δt) {
  CHECK(!initializing_);

  // Remove the vessels that we don't want to keep.  Vessels that are not kept
  // have had no reported collisions, so their part subsets do not intersect
  // with the subsets in kept vessels, and none of the part subsets that remain
  // contain deleted parts.
  for (auto it = vessels_.cbegin(); it != vessels_.cend();) {
    not_null<Vessel*> const vessel = it->second.get();
    Instant const vessel_time =
        is_loaded(vessel) ? current_time_ - Δt : current_time_;
    if (kept_vessels_.erase(vessel)) {
      vessel->PrepareHistory(vessel_time);
      ++it;
    } else {
      loaded_vessels_.erase(vessel);
      LOG(INFO) << "Removing vessel " << vessel->ShortDebugString();
      renderer_->ClearTargetVesselIf(vessel);
      it = vessels_.erase(it);
    }
  }
  CHECK(kept_vessels_.empty());

  // Free old parts.  This must be done before binding the vessels, otherwise
  // the part subsets for the affected vessels will contain deleted parts.
  for (not_null<Vessel*> const vessel : loaded_vessels_) {
    vessel->FreeParts();
  }

  // Bind the vessels.  This guarantees that all part subsets are disjoint
  // unions of vessels.
  for (auto const& [_, vessel] : vessels_) {
    vessel->ForSomePart([&vessel = vessel](Part& first_part) {
      vessel->ForAllParts([&first_part](Part& part) {
        Subset<Part>::Unite(Subset<Part>::Find(first_part),
                            Subset<Part>::Find(part));
      });
    });
  }

  // Don't keep the grounded vessels.  This only destroys entire part subsets,
  // since being grounded is a subset property, and at this point part subsets
  // are disjoint unions of vessels.
  {
    // Note that we need to go through an intermediate set, since destroying a
    // vessel destroys its parts, which invalidates the intrusive |Subset| data
    // structure.
    VesselSet grounded_vessels;
    for (auto const& [_, vessel] : vessels_) {
      vessel->ForSomePart([&vessel = vessel, &grounded_vessels](Part& part) {
        if (Subset<Part>::Find(part).properties().grounded()) {
          grounded_vessels.insert(vessel.get());
        }
      });
    }
    for (not_null<Vessel*> const vessel : grounded_vessels) {
      loaded_vessels_.erase(vessel);
      LOG(INFO) << "Removing grounded vessel " << vessel->ShortDebugString();
      renderer_->ClearTargetVesselIf(vessel);
      CHECK_EQ(vessels_.erase(vessel->guid()), 1);
    }
  }

  // We only need to collect one part per vessel, since the other parts are in
  // the same subset.
  for (auto const& [_, vessel] : vessels_) {
    Instant const vessel_time =
        is_loaded(vessel.get()) ? current_time_ - Δt : current_time_;
    vessel->ForSomePart([&vessel_time, this](Part& first_part) {
      Subset<Part>::Find(first_part).mutable_properties().Collect(
          pile_ups_,
          vessel_time,
          psychohistory_parameters_,
          history_parameters_,
          ephemeris_.get());
    });
  }
}

void Plugin::SetPartApparentDegreesOfFreedom(
    PartId const part_id,
    DegreesOfFreedom<World> const& degrees_of_freedom,
    DegreesOfFreedom<World> const& main_body_degrees_of_freedom) {
  // Define |ApparentBubble| as the reference frame with the axes of
  // |Barycentric| centred on the current main body.
  RigidMotion<World, ApparentBubble> world_to_apparent_bubble{
      RigidTransformation<World, ApparentBubble>{
          main_body_degrees_of_freedom.position(),
          ApparentBubble::origin,
          OrthogonalMap<Barycentric, ApparentBubble>::Identity() *
              renderer_->WorldToBarycentric(PlanetariumRotation())},
      renderer_->BarycentricToWorld(PlanetariumRotation())(
          -angular_velocity_of_world_),
      main_body_degrees_of_freedom.velocity()};

  not_null<Vessel*> vessel = FindOrDie(part_id_to_vessel_, part_id);
  CHECK(is_loaded(vessel));
  not_null<Part*> const part = vessel->part(part_id);
  CHECK(part->is_piled_up());
  part->containing_pile_up()->SetPartApparentDegreesOfFreedom(
      part, world_to_apparent_bubble(degrees_of_freedom));
}

DegreesOfFreedom<World> Plugin::GetPartActualDegreesOfFreedom(
    PartId const part_id,
    RigidMotion<Barycentric, World> const& barycentric_to_world) const {
  return barycentric_to_world(
             FindOrDie(part_id_to_vessel_,
                       part_id)->part(part_id)->degrees_of_freedom());
}

DegreesOfFreedom<World> Plugin::CelestialWorldDegreesOfFreedom(
    Index const index,
    RigidMotion<Barycentric, World> const& barycentric_to_world,
    Instant const& time) const {
  return barycentric_to_world(
             FindOrDie(celestials_, index)->
                 trajectory().EvaluateDegreesOfFreedom(time));
}

RigidMotion<Barycentric, World> Plugin::BarycentricToWorld(
    bool const reference_part_is_unmoving,
    PartId const reference_part_id,
    std::optional<Position<World>> const& main_body_centre) const {
  BodyCentredNonRotatingDynamicFrame<Barycentric, MainBodyCentred> const
      main_body_frame{ephemeris_.get(), main_body_};

  auto const barycentric_to_main_body_motion =
      main_body_frame.ToThisFrameAtTime(current_time_);
  // In coordinates, this rotation is the identity.
  auto const barycentric_to_main_body_rotation =
      barycentric_to_main_body_motion.rigid_transformation().linear_map();
  auto const reference_part_degrees_of_freedom =
      barycentric_to_main_body_motion(
          FindOrDie(part_id_to_vessel_, reference_part_id)->
              part(reference_part_id)->degrees_of_freedom());

  RigidTransformation<MainBodyCentred, World> const
      main_body_to_world_rigid_transformation = [&]() {
    if (main_body_centre.has_value()) {
      return RigidTransformation<World, MainBodyCentred>{
                 *main_body_centre,
                 MainBodyCentred::origin,
                 barycentric_to_main_body_rotation *
                     renderer_->WorldToBarycentric(
                         PlanetariumRotation())}.Inverse();
    } else {
      return RigidTransformation<MainBodyCentred, World>{
                 reference_part_degrees_of_freedom.position(),
                 World::origin,
                 renderer_->BarycentricToWorld(PlanetariumRotation()) *
                     barycentric_to_main_body_rotation.Inverse()};
    }
  }();
  RigidMotion<MainBodyCentred, World> const main_body_to_world = [&]() {
    if (reference_part_is_unmoving) {
      return RigidMotion<MainBodyCentred, World>{
          main_body_to_world_rigid_transformation,
          barycentric_to_main_body_rotation(angular_velocity_of_world_),
          reference_part_degrees_of_freedom.velocity()};
    } else {
      return RigidMotion<World, MainBodyCentred>{
          main_body_to_world_rigid_transformation.Inverse(),
          -(main_body_to_world_rigid_transformation.linear_map() *
                barycentric_to_main_body_rotation)(angular_velocity_of_world_),
      /*velocity_of_to_frame_origin=*/Velocity<World>()}.Inverse();
    }
  }();
  return main_body_to_world * barycentric_to_main_body_motion;
}

void Plugin::AdvanceTime(Instant const& t, Angle const& planetarium_rotation) {
  CHECK(!initializing_);
  CHECK_GT(t, current_time_);

  for (not_null<Vessel*> const vessel : loaded_vessels_) {
    vessel->ClearAllIntrinsicForces();
  }

  current_time_ = t;
  planetarium_rotation_ = planetarium_rotation;
  ephemeris_->Prolong(current_time_);
  UpdatePlanetariumRotation();
  loaded_vessels_.clear();
}

void Plugin::CatchUpLaggingVessels(VesselSet& collided_vessels) {
  CHECK(!initializing_);

  // Start all the integrations in parallel.
  std::vector<PileUpFuture> pile_up_futures;
  for (auto* const pile_up : pile_ups_) {
    pile_up_futures.emplace_back(
        pile_up,
        vessel_thread_pool_.Add([this, pile_up]() {
          // Note that there cannot be contention in the following method as
          // no two pile-ups are advanced at the same time.
          return pile_up->DeformAndAdvanceTime(current_time_);
        }));
  }

  // Wait for the integrations to finish and figure out which vessels collided
  // with a celestial.
  for (auto& pile_up_future : pile_up_futures) {
    WaitForVesselToCatchUp(pile_up_future, collided_vessels);
  }

  // Update the vessels.
  for (auto const& [_, vessel] : vessels_) {
    if (vessel->psychohistory().back().time < current_time_) {
      if (Contains(collided_vessels, vessel.get())) {
        vessel->DisableDownsampling();
      }
      vessel->AdvanceTime();
    }
  }
}

not_null<std::unique_ptr<PileUpFuture>> Plugin::CatchUpVessel(
    GUID const& vessel_guid) {
  CHECK(!initializing_);

  // Find the vessel and the pile-up that contains it.
  Vessel& vessel = *FindOrDie(vessels_, vessel_guid);
  PileUp* pile_up = nullptr;
  vessel.ForSomePart([&pile_up](Part& part) {
    pile_up = part.containing_pile_up();
  });

  return make_not_null_unique<PileUpFuture>(
      pile_up,
      vessel_thread_pool_.Add([this, pile_up, &vessel]() {
        // Note that there can be contention in the following method if the
        // caller is catching-up two vessels belonging to the same pile-up in
        // parallel.
        Status const status = pile_up->DeformAndAdvanceTime(current_time_);
        if (!status.ok()) {
          vessel.DisableDownsampling();
        }
        vessel.AdvanceTime();
        return status;
      }));
}

void Plugin::WaitForVesselToCatchUp(PileUpFuture& pile_up_future,
                                    VesselSet& collided_vessels) {
  PileUp const* const pile_up = pile_up_future.pile_up;
  auto& future = pile_up_future.future;
  future.wait();
  Status const status = future.get();
  if (!status.ok()) {
    for (not_null<Part*> const part : pile_up->parts()) {
      not_null<Vessel*> const vessel =
          FindOrDie(part_id_to_vessel_, part->part_id());
      if (bool const inserted = collided_vessels.insert(vessel).second;
          inserted) {
        LOG(WARNING) << "Vessel " << vessel->ShortDebugString()
                     << " collided with a celestial: " << status.ToString();
      }
    }
  }
}

void Plugin::ForgetAllHistoriesBefore(Instant const& t) const {
  CHECK(!initializing_);
  CHECK_LT(t, current_time_);
  ephemeris_->EventuallyForgetBefore(t);
  for (auto const& [_, vessel] : vessels_) {
    vessel->ForgetBefore(t);
  }
}

RelativeDegreesOfFreedom<AliceSun> Plugin::VesselFromParent(
    Index const parent_index,
    GUID const& vessel_guid) const {
  CHECK(!initializing_);
  not_null<std::unique_ptr<Vessel>> const& vessel =
      FindOrDie(vessels_, vessel_guid);
  not_null<Celestial const*> parent =
      FindOrDie(celestials_, parent_index).get();
  if (vessel->parent() != parent) {
    vessel->set_parent(parent);
  }
  RelativeDegreesOfFreedom<Barycentric> const barycentric_result =
      vessel->psychohistory().back().degrees_of_freedom -
      vessel->parent()->current_degrees_of_freedom(current_time_);
  RelativeDegreesOfFreedom<AliceSun> const result =
      PlanetariumRotation()(barycentric_result);
  return result;
}

RelativeDegreesOfFreedom<AliceSun> Plugin::CelestialFromParent(
    Index const celestial_index) const {
  CHECK(!initializing_);
  ephemeris_->Prolong(current_time_);
  Celestial const& celestial = *FindOrDie(celestials_, celestial_index);
  CHECK(celestial.has_parent())
      << "Body at index " << celestial_index << " is the sun";
  RelativeDegreesOfFreedom<Barycentric> const barycentric_result =
      celestial.current_degrees_of_freedom(current_time_) -
      celestial.parent()->current_degrees_of_freedom(current_time_);
  RelativeDegreesOfFreedom<AliceSun> const result =
      PlanetariumRotation()(barycentric_result);
  return result;
}

void Plugin::SetPredictionAdaptiveStepParameters(
    GUID const& vessel_guid,
    Ephemeris<Barycentric>::AdaptiveStepParameters const&
        prediction_adaptive_step_parameters) const {
  // If there is a target vessel, it is integrated with the same parameters as
  // the given (current) vessel.  This makes it possible to plot the prediction
  // of the current vessel.
  if (renderer_->HasTargetVessel()) {
    renderer_->GetTargetVessel().set_prediction_adaptive_step_parameters(
        prediction_adaptive_step_parameters);
  }
  FindOrDie(vessels_, vessel_guid)
      ->set_prediction_adaptive_step_parameters(
          prediction_adaptive_step_parameters);
}

void Plugin::UpdatePrediction(GUID const& vessel_guid) const {
  CHECK(!initializing_);
  Vessel& vessel = *FindOrDie(vessels_, vessel_guid);

  // If there is a target vessel, ensure that the prediction of |vessel| is not
  // longer than that of the target vessel.  This is necessary to build the
  // targetting frame.
  if (renderer_->HasTargetVessel()) {
    Vessel& target_vessel = renderer_->GetTargetVessel();
    target_vessel.RefreshPrediction();
    vessel.RefreshPrediction(target_vessel.prediction().back().time);
  } else {
    vessel.RefreshPrediction();
  }
}

void Plugin::CreateFlightPlan(GUID const& vessel_guid,
                              Instant const& final_time,
                              Mass const& initial_mass) const {
  CHECK(!initializing_);
  // TODO(phl): Serialize the burn parameters.  We should also probably
  // distinguish the coast parameters from the prediction parameters.
  FindOrDie(vessels_, vessel_guid)->CreateFlightPlan(
      final_time,
      initial_mass,
      DefaultPredictionParameters(),
      DefaultBurnParameters());
}

void Plugin::ComputeAndRenderApsides(
    Index const celestial_index,
    DiscreteTrajectory<Barycentric>::Iterator const& begin,
    DiscreteTrajectory<Barycentric>::Iterator const& end,
    Position<World> const& sun_world_position,
    int const max_points,
    std::unique_ptr<DiscreteTrajectory<World>>& apoapsides,
    std::unique_ptr<DiscreteTrajectory<World>>& periapsides) const {
  DiscreteTrajectory<Barycentric> apoapsides_trajectory;
  DiscreteTrajectory<Barycentric> periapsides_trajectory;
  ComputeApsides(FindOrDie(celestials_, celestial_index)->trajectory(),
                 begin,
                 end,
                 max_points,
                 apoapsides_trajectory,
                 periapsides_trajectory);
  apoapsides = renderer_->RenderBarycentricTrajectoryInWorld(
                   current_time_,
                   apoapsides_trajectory.begin(),
                   apoapsides_trajectory.end(),
                   sun_world_position,
                   PlanetariumRotation());
  periapsides = renderer_->RenderBarycentricTrajectoryInWorld(
                    current_time_,
                    periapsides_trajectory.begin(),
                    periapsides_trajectory.end(),
                    sun_world_position,
                    PlanetariumRotation());
}

void Plugin::ComputeAndRenderClosestApproaches(
    DiscreteTrajectory<Barycentric>::Iterator const& begin,
    DiscreteTrajectory<Barycentric>::Iterator const& end,
    Position<World> const& sun_world_position,
    int const max_points,
    std::unique_ptr<DiscreteTrajectory<World>>& closest_approaches) const {
  CHECK(renderer_->HasTargetVessel());

  DiscreteTrajectory<Barycentric> apoapsides_trajectory;
  DiscreteTrajectory<Barycentric> periapsides_trajectory;
  ComputeApsides(renderer_->GetTargetVessel().prediction(),
                 begin,
                 end,
                 max_points,
                 apoapsides_trajectory,
                 periapsides_trajectory);
  closest_approaches =
      renderer_->RenderBarycentricTrajectoryInWorld(
          current_time_,
          periapsides_trajectory.begin(),
          periapsides_trajectory.end(),
          sun_world_position,
          PlanetariumRotation());
}

void Plugin::ComputeAndRenderNodes(
    DiscreteTrajectory<Barycentric>::Iterator const& begin,
    DiscreteTrajectory<Barycentric>::Iterator const& end,
    Position<World> const& sun_world_position,
    int const max_points,
    std::unique_ptr<DiscreteTrajectory<World>>& ascending,
    std::unique_ptr<DiscreteTrajectory<World>>& descending) const {
  auto const trajectory_in_plotting =
      renderer_->RenderBarycentricTrajectoryInPlotting(begin, end);

  auto const* const cast_plotting_frame = dynamic_cast<
      BodyCentredNonRotatingDynamicFrame<Barycentric, Navigation> const*>(
      &*renderer_->GetPlottingFrame());
  // The body-centred non rotating frame does not rotate; its reference plane is
  // not an inherent dynamical property.  When using this frame, discard the
  // nodes if they are far enough from the central body that its equator is
  // irrelevant.
  Length const threshold =
      cast_plotting_frame == nullptr
          ? Infinity<Length>()
          : EquatorRelevanceThreshold(
                *dynamic_cast_not_null<RotatingBody<Barycentric> const*>(
                    cast_plotting_frame->centre()));
  auto const show_node = [threshold](DegreesOfFreedom<Navigation> const& dof) {
    return (dof.position() - Navigation::origin).Norm() < threshold;
  };

  DiscreteTrajectory<Navigation> ascending_trajectory;
  DiscreteTrajectory<Navigation> descending_trajectory;
  // The so-called North is orthogonal to the plane of the trajectory.
  ComputeNodes(trajectory_in_plotting->begin(),
               trajectory_in_plotting->end(),
               Vector<double, Navigation>({0, 0, 1}),
               max_points,
               ascending_trajectory,
               descending_trajectory,
               show_node);

  ascending = renderer_->RenderPlottingTrajectoryInWorld(
                  current_time_,
                  ascending_trajectory.begin(),
                  ascending_trajectory.end(),
                  sun_world_position,
                  PlanetariumRotation());
  descending = renderer_->RenderPlottingTrajectoryInWorld(
                   current_time_,
                   descending_trajectory.begin(),
                   descending_trajectory.end(),
                   sun_world_position,
                   PlanetariumRotation());
}

bool Plugin::HasCelestial(Index const index) const {
  return Contains(celestials_, index);
}

Celestial const& Plugin::GetCelestial(Index const index) const {
  return *FindOrDie(celestials_, index);
}

bool Plugin::HasVessel(GUID const& vessel_guid) const {
  return Contains(vessels_, vessel_guid);
}

not_null<Vessel*> Plugin::GetVessel(GUID const& vessel_guid) const {
  CHECK(!initializing_);
  return FindOrDie(vessels_, vessel_guid).get();
}

not_null<std::unique_ptr<Planetarium>> Plugin::NewPlanetarium(
    Planetarium::Parameters const& parameters,
    Perspective<Navigation, Camera> const& perspective)
    const {
  return make_not_null_unique<Planetarium>(parameters,
                                           perspective,
                                           ephemeris_.get(),
                                           renderer_->GetPlottingFrame());
}

not_null<std::unique_ptr<NavigationFrame>>
Plugin::NewBarycentricRotatingNavigationFrame(
    Index const primary_index,
    Index const secondary_index) const {
  CHECK(!initializing_);
  // TODO(egg): these should be const, use a custom comparator in the map.
  Celestial const& primary = *FindOrDie(celestials_, primary_index);
  Celestial const& secondary = *FindOrDie(celestials_, secondary_index);
  return make_not_null_unique<
      BarycentricRotatingDynamicFrame<Barycentric, Navigation>>(
          ephemeris_.get(),
          primary.body(),
          secondary.body());
}

not_null<std::unique_ptr<NavigationFrame>>
Plugin::NewBodyCentredBodyDirectionNavigationFrame(
    Index const primary_index,
    Index const secondary_index) const {
  CHECK(!initializing_);
  // TODO(egg): these should be const, use a custom comparator in the map.
  Celestial const& primary = *FindOrDie(celestials_, primary_index);
  Celestial const& secondary = *FindOrDie(celestials_, secondary_index);
  return make_not_null_unique<
      BodyCentredBodyDirectionDynamicFrame<Barycentric, Navigation>>(
          ephemeris_.get(),
          primary.body(),
          secondary.body());
}

not_null<std::unique_ptr<NavigationFrame>>
Plugin::NewBodyCentredNonRotatingNavigationFrame(
    Index const reference_body_index) const {
  CHECK(!initializing_);
  Celestial const& reference_body =
      *FindOrDie(celestials_, reference_body_index);
  return make_not_null_unique<
      BodyCentredNonRotatingDynamicFrame<Barycentric, Navigation>>(
          ephemeris_.get(),
          reference_body.body());
}

not_null<std::unique_ptr<NavigationFrame>>
Plugin::NewBodySurfaceNavigationFrame(
    Index const reference_body_index) const {
  CHECK(!initializing_);
  Celestial const& reference_body =
      *FindOrDie(celestials_, reference_body_index);
  return make_not_null_unique<BodySurfaceDynamicFrame<Barycentric, Navigation>>(
      ephemeris_.get(),
      reference_body.body());
}

void Plugin::SetTargetVessel(GUID const& vessel_guid,
                             Index const reference_body_index) {
  not_null<Celestial const*> const celestial =
      FindOrDie(celestials_, reference_body_index).get();
  not_null<Vessel*> const vessel = FindOrDie(vessels_, vessel_guid).get();
  renderer_->SetTargetVessel(vessel, celestial, ephemeris_.get());
}

std::unique_ptr<FrameField<World, Navball>> Plugin::NavballFrameField(
    Position<World> const& sun_world_position) const {

  struct RightHandedNavball;

  // TODO(phl): Clean up this mess!
  class NavballFrameField : public FrameField<World, Navball> {
   public:
    NavballFrameField(
        not_null<Plugin const*> const plugin,
        not_null<std::unique_ptr<FrameField<Navigation, RightHandedNavball>>>
            navigation_right_handed_field,
        Position<World> const& sun_world_position)
        : plugin_(plugin),
          navigation_right_handed_field_(
              std::move(navigation_right_handed_field)),
          sun_world_position_(sun_world_position) {}

    NavballFrameField(
        not_null<Plugin const*> const plugin,
        not_null<std::unique_ptr<FrameField<Barycentric, RightHandedNavball>>>
            barycentric_right_handed_field,
        Position<World> const& sun_world_position)
        : plugin_(plugin),
          barycentric_right_handed_field_(
              std::move(barycentric_right_handed_field)),
          sun_world_position_(sun_world_position) {}

    Rotation<Navball, World> FromThisFrame(
        Position<World> const& q) const override {
      Instant const& current_time = plugin_->current_time_;
      auto const& planetarium_rotation = plugin_->PlanetariumRotation();
      auto const& renderer = plugin_->renderer();
      plugin_->ephemeris_->Prolong(current_time);

      Position<Navigation> const q_in_plotting =
          renderer.WorldToPlotting(current_time,
                                   sun_world_position_,
                                   planetarium_rotation)(q);

      OrthogonalMap<RightHandedNavball, Barycentric> const
          right_handed_navball_to_barycentric =
              barycentric_right_handed_field_ == nullptr
                  ? renderer.PlottingToBarycentric(current_time) *
                        navigation_right_handed_field_->
                            FromThisFrame(q_in_plotting).Forget()
                  : barycentric_right_handed_field_->FromThisFrame(
                        renderer.WorldToBarycentric(
                            current_time,
                            sun_world_position_,
                            planetarium_rotation)(q)).Forget();

      // KSP's navball has x west, y up, z south.
      // We want x north, y east, z down.
      OrthogonalMap<Navball, World> const orthogonal_map =
          renderer.BarycentricToWorld(planetarium_rotation) *
          right_handed_navball_to_barycentric *
          Permutation<World, RightHandedNavball>(
              Permutation<World, RightHandedNavball>::XZY).Forget() *
          Rotation<Navball, World>(π / 2 * Radian,
                                   Bivector<double, World>({0, 1, 0}),
                                   DefinesFrame<Navball>()).Forget();
      CHECK(orthogonal_map.Determinant().is_positive());
      return orthogonal_map.rotation();
    }

   private:
    not_null<Plugin const*> const plugin_;
    std::unique_ptr<FrameField<Navigation, RightHandedNavball>> const
        navigation_right_handed_field_;
    std::unique_ptr<FrameField<Barycentric, RightHandedNavball>> const
        barycentric_right_handed_field_;
    Position<World> const sun_world_position_;
  };

  std::unique_ptr<FrameField<Navigation, RightHandedNavball>> frame_field;
  auto* const plotting_frame_as_body_surface_dynamic_frame =
      dynamic_cast<BodySurfaceDynamicFrame<Barycentric, Navigation> const*>(
          &*renderer_->GetPlottingFrame());
  if (plotting_frame_as_body_surface_dynamic_frame == nullptr) {
    return std::make_unique<NavballFrameField>(
        this,
        make_not_null_unique<
            CoordinateFrameField<Navigation, RightHandedNavball>>(),
        sun_world_position);
  } else {
    return std::make_unique<NavballFrameField>(
        this,
        make_not_null_unique<
            BodySurfaceFrameField<Barycentric, RightHandedNavball>>(
                *ephemeris_,
                current_time_,
                plotting_frame_as_body_surface_dynamic_frame->centre()),
        sun_world_position);
  }
}

Vector<double, World> Plugin::VesselTangent(GUID const& vessel_guid) const {
  return renderer_->FrenetToWorld(
      *FindOrDie(vessels_, vessel_guid),
      PlanetariumRotation())(Vector<double, Frenet<Navigation>>({1, 0, 0}));
}

Vector<double, World> Plugin::VesselNormal(GUID const& vessel_guid) const {
  return renderer_->FrenetToWorld(
      *FindOrDie(vessels_, vessel_guid),
      PlanetariumRotation())(Vector<double, Frenet<Navigation>>({0, 1, 0}));
}

Vector<double, World> Plugin::VesselBinormal(GUID const& vessel_guid) const {
  return renderer_->FrenetToWorld(
      *FindOrDie(vessels_, vessel_guid),
      PlanetariumRotation())(Vector<double, Frenet<Navigation>>({0, 0, 1}));
}

Velocity<World> Plugin::UnmanageableVesselVelocity(
    RelativeDegreesOfFreedom<AliceSun> const& degrees_of_freedom,
    Index const parent_index) const {
  auto const parent_degrees_of_freedom =
      FindOrDie(celestials_,
                parent_index)->current_degrees_of_freedom(current_time_);
  return VesselVelocity(
      current_time_,
      parent_degrees_of_freedom +
          PlanetariumRotation().Inverse()(degrees_of_freedom));
}

Velocity<World> Plugin::VesselVelocity(GUID const& vessel_guid) const {
  Vessel const& vessel = *FindOrDie(vessels_, vessel_guid);
  auto const back = vessel.psychohistory().back();
  return VesselVelocity(back.time, back.degrees_of_freedom);
}

Instant Plugin::GameEpoch() const {
  return game_epoch_;
}

Instant Plugin::CurrentTime() const {
  return current_time_;
}

Rotation<Barycentric, AliceSun> const& Plugin::PlanetariumRotation() const {
  return *cached_planetarium_rotation_;
}

Renderer& Plugin::renderer() {
  return *renderer_;
}

Renderer const& Plugin::renderer() const {
  return *renderer_;
}

void Plugin::WriteToMessage(
    not_null<serialization::Plugin*> const message) const {
  LOG(INFO) << __FUNCTION__;
  CHECK(!initializing_);
  ephemeris_->Prolong(current_time_);
  std::map<not_null<Celestial const*>, Index const> celestial_to_index;
  for (auto const& pair : celestials_) {
    Index const index = pair.first;
    auto const& owned_celestial = pair.second;
    celestial_to_index.emplace(owned_celestial.get(), index);
  }
  for (auto const& pair : celestials_) {
    Index const index = pair.first;
    auto const& owned_celestial = pair.second.get();
    auto* const celestial_message = message->add_celestial();
    celestial_message->set_index(index);
    if (owned_celestial->has_parent()) {
      Index const parent_index =
          FindOrDie(celestial_to_index, owned_celestial->parent());
      celestial_message->set_parent_index(parent_index);
    }
    celestial_message->set_ephemeris_index(
        ephemeris_->serialization_index_for_body(owned_celestial->body()));
  }

  // Construct a map to help serialization of the pile-ups.
  std::map<not_null<PileUp const*>, int> serialization_index_to_pile_up;
  int serialization_index = 0;
  for (auto const* pile_up : pile_ups_) {
    serialization_index_to_pile_up[pile_up] = serialization_index++;
  }
  auto const serialization_index_for_pile_up =
      [&serialization_index_to_pile_up](not_null<PileUp const*> const pile_up) {
        return serialization_index_to_pile_up.at(pile_up);
      };

  std::map<not_null<Vessel const*>, GUID const> vessel_to_guid;
  for (auto const& [guid, vessel] : vessels_) {
    vessel_to_guid.emplace(vessel.get(), guid);
    auto* const vessel_message = message->add_vessel();
    vessel_message->set_guid(guid);
    vessel->WriteToMessage(vessel_message->mutable_vessel(),
                           serialization_index_for_pile_up);
    Index const parent_index = FindOrDie(celestial_to_index, vessel->parent());
    vessel_message->set_parent_index(parent_index);
    vessel_message->set_loaded(Contains(loaded_vessels_, vessel.get()));
    vessel_message->set_kept(Contains(kept_vessels_, vessel.get()));
  }
  for (auto const& pair : part_id_to_vessel_) {
    PartId const part_id = pair.first;
    not_null<Vessel*> const vessel = pair.second;
    (*message->mutable_part_id_to_vessel())[part_id] = vessel_to_guid[vessel];
  }

  ephemeris_->WriteToMessage(message->mutable_ephemeris());

  history_parameters_.WriteToMessage(message->mutable_history_parameters());
  psychohistory_parameters_.WriteToMessage(
      message->mutable_psychohistory_parameters());

  planetarium_rotation_.WriteToMessage(message->mutable_planetarium_rotation());
  game_epoch_.WriteToMessage(message->mutable_game_epoch());
  current_time_.WriteToMessage(message->mutable_current_time());
  Index const sun_index = FindOrDie(celestial_to_index, sun_);
  message->set_sun_index(sun_index);
  renderer_->WriteToMessage(message->mutable_renderer());

  for (auto* const pile_up : pile_ups_) {
    pile_up->WriteToMessage(message->add_pile_up());
  }
}

not_null<std::unique_ptr<Plugin>> Plugin::ReadFromMessage(
    serialization::Plugin const& message) {
  LOG(INFO) << __FUNCTION__;

  auto const history_parameters =
      Ephemeris<Barycentric>::FixedStepParameters::ReadFromMessage(
          message.history_parameters());
  auto const psychohistory_parameters =
      Ephemeris<Barycentric>::AdaptiveStepParameters::ReadFromMessage(
          message.psychohistory_parameters());
  not_null<std::unique_ptr<Plugin>> plugin =
      std::unique_ptr<Plugin>(new Plugin(history_parameters,
                                         psychohistory_parameters));

  plugin->game_epoch_ = Instant::ReadFromMessage(message.game_epoch());
  plugin->current_time_ = Instant::ReadFromMessage(message.current_time());
  plugin->planetarium_rotation_ =
      Angle::ReadFromMessage(message.planetarium_rotation());

  // The ephemeris constructed here is *not* prolonged and needs to be
  // explicitly prolonged to cover all the instants that we care about.
  plugin->ephemeris_ =
      Ephemeris<Barycentric>::ReadFromMessage(message.ephemeris());
  plugin->ephemeris_->Prolong(plugin->game_epoch_);
  plugin->ephemeris_->Prolong(plugin->current_time_);

  ReadCelestialsFromMessages(*plugin->ephemeris_,
                             message.celestial(),
                             plugin->celestials_,
                             plugin->name_to_index_);

  for (auto const& vessel_message : message.vessel()) {
    not_null<Celestial const*> const parent =
        FindOrDie(plugin->celestials_, vessel_message.parent_index()).get();
    not_null<std::unique_ptr<Vessel>> vessel = Vessel::ReadFromMessage(
        vessel_message.vessel(),
        parent,
        plugin->ephemeris_.get(),
        [&part_id_to_vessel = plugin->part_id_to_vessel_](
            PartId const part_id) {
          CHECK_NE(part_id_to_vessel.erase(part_id), 0) << part_id;
        });

    if (vessel_message.loaded()) {
      plugin->loaded_vessels_.insert(vessel.get());
    }
    if (vessel_message.kept()) {
      plugin->kept_vessels_.insert(vessel.get());
    }
    bool const inserted = plugin->vessels_.emplace(
        vessel_message.guid(), std::move(vessel)).second;
    CHECK(inserted);
  }

  for (auto const& pair : message.part_id_to_vessel()) {
    PartId const part_id = pair.first;
    GUID const guid = pair.second;
    auto const& vessel = FindOrDie(plugin->vessels_, guid);
    plugin->part_id_to_vessel_.emplace(part_id, vessel.get());
  }

  plugin->sun_ = FindOrDie(plugin->celestials_, message.sun_index()).get();
  plugin->main_body_ = plugin->sun_->body();
  plugin->UpdatePlanetariumRotation();

  bool const is_pre_cauchy = message.has_pre_cauchy_plotting_frame();
  if (is_pre_cauchy) {
    plugin->renderer_ =
        std::make_unique<Renderer>(
            plugin->sun_,
            NavigationFrame::ReadFromMessage(
                message.pre_cauchy_plotting_frame(),
                plugin->ephemeris_.get()));
  } else {
    plugin->renderer_ = Renderer::ReadFromMessage(message.renderer(),
                                                  plugin->sun_,
                                                  plugin->ephemeris_.get());
  }

  // Note that for proper deserialization of parts this list must be
  // reconstructed in its original order.
  auto const part_id_to_part =
      [&part_id_to_vessel =
            plugin->part_id_to_vessel_](PartId const part_id) {
        not_null<Vessel*> const vessel = part_id_to_vessel.at(part_id);
        not_null<Part*> const part = vessel->part(part_id);
        return part;
      };
  for (auto const& pile_up_message : message.pile_up()) {
    // First push a nullptr to be able to capture an iterator to the new
    // location in the list in the deletion callback.
    plugin->pile_ups_.push_back(nullptr);
    auto deletion_callback = [it = std::prev(plugin->pile_ups_.end()),
                              &pile_ups = plugin->pile_ups_]() {
      pile_ups.erase(it);
    };
    auto const pile_up = PileUp::ReadFromMessage(pile_up_message,
                                                 part_id_to_part,
                                                 plugin->ephemeris_.get(),
                                                 std::move(deletion_callback))
                             .release();
    *plugin->pile_ups_.rbegin() = pile_up;
  }

  // Now fill the containing pile-up of all the parts.  This gives ownership of
  // the pile-ups to the parts.  To do that, we first build shared pointers for
  // all the pile-ups.
  std::vector<not_null<std::shared_ptr<PileUp>>> shared_pile_ups;
  for (auto* const pile_up : plugin->pile_ups_) {
    shared_pile_ups.emplace_back(check_not_null(pile_up));
  }
  auto const pile_up_for_serialization_index =
      [&shared_pile_ups](int const serialization_index) {
    return shared_pile_ups.at(serialization_index);
  };

  for (auto const& vessel_message : message.vessel()) {
    GUID const guid = vessel_message.guid();
    auto const& vessel = FindOrDie(plugin->vessels_, guid);
    vessel->FillContainingPileUpsFromMessage(vessel_message.vessel(),
                                             pile_up_for_serialization_index);
  }

  plugin->initializing_.Flop();
  return plugin;
}

Plugin::Plugin(
    Ephemeris<Barycentric>::FixedStepParameters const& history_parameters,
    Ephemeris<Barycentric>::AdaptiveStepParameters const&
        psychohistory_parameters)
    : history_parameters_(history_parameters),
      psychohistory_parameters_(psychohistory_parameters),
      vessel_thread_pool_(
          /*pool_size=*/2 * std::thread::hardware_concurrency()) {}

void Plugin::InitializeIndices(std::string const& name,
                               Index const celestial_index,
                               std::optional<Index> const& parent_index) {
  bool inserted = name_to_index_.emplace(name, celestial_index).second;
  CHECK(inserted) << name;
  inserted = index_to_name_.emplace(celestial_index, name).second;
  CHECK(inserted) << celestial_index;
  inserted = parents_.emplace(celestial_index, parent_index).second;
  CHECK(inserted) << celestial_index;
}

void Plugin::UpdatePlanetariumRotation() {
  // The z axis of |PlanetariumFrame| is the pole of |main_body_|, and its x
  // axis is the origin of body rotation (the intersection between the
  // |Barycentric| xy plane and the plane of |main_body_|'s equator, or the y
  // axis of |Barycentric| if they coincide).
  // This can be expressed using Euler angles, see figures 1 and 2 of
  // http://astropedia.astrogeology.usgs.gov/download/Docs/WGCCRE/WGCCRE2009reprint.pdf.
  struct PlanetariumFrame;

  CHECK_NOTNULL(main_body_);
  Rotation<Barycentric, PlanetariumFrame> const to_planetarium(
      π / 2 * Radian + main_body_->right_ascension_of_pole(),
      π / 2 * Radian - main_body_->declination_of_pole(),
      0 * Radian,
      EulerAngles::ZXZ,
      DefinesFrame<PlanetariumFrame>{});
  cached_planetarium_rotation_ =
      Rotation<PlanetariumFrame, AliceSun>(
          planetarium_rotation_,
          Bivector<double, PlanetariumFrame>({0, 0, 1}),
          DefinesFrame<AliceSun>{}) *
      to_planetarium;
}

Velocity<World> Plugin::VesselVelocity(
    Instant const& time,
    DegreesOfFreedom<Barycentric> const& degrees_of_freedom) const {
  DegreesOfFreedom<Navigation> const plotting_frame_degrees_of_freedom =
      renderer_->BarycentricToPlotting(time)(degrees_of_freedom);
  return renderer_->PlottingToWorld(time, PlanetariumRotation())(
      plotting_frame_degrees_of_freedom.velocity());
}

template<typename T>
void Plugin::ReadCelestialsFromMessages(
    Ephemeris<Barycentric> const& ephemeris,
    google::protobuf::RepeatedPtrField<T> const& celestial_messages,
    IndexToOwnedCelestial& celestials,
    std::map<std::string, Index>& name_to_index) {
  auto const& bodies = ephemeris.bodies();
  int index = 0;
  for (auto const& celestial_message : celestial_messages) {
    bool const is_pre_cauchy = !celestial_message.has_ephemeris_index();
    auto const& body = is_pre_cauchy
                           ? bodies[index++]
                           : bodies[celestial_message.ephemeris_index()];
    auto [it, inserted] = celestials.emplace(
        celestial_message.index(),
        make_not_null_unique<Celestial>(
            dynamic_cast_not_null<RotatingBody<Barycentric> const*>(
                body)));
    CHECK(inserted) << celestial_message.index();
    it->second->set_trajectory(ephemeris.trajectory(body));

    inserted =
        name_to_index.emplace(body->name(), celestial_message.index()).second;
    CHECK(inserted) << body->name();
  }
  for (auto const& celestial_message : celestial_messages) {
    if (celestial_message.has_parent_index()) {
      not_null<std::unique_ptr<Celestial>> const& celestial =
          FindOrDie(celestials, celestial_message.index());
      not_null<Celestial const*> const parent =
          FindOrDie(celestials, celestial_message.parent_index()).get();
      celestial->set_parent(parent);
    }
  }
}

void Plugin::AddPart(not_null<Vessel*> const vessel,
                     PartId const part_id,
                     std::string const& name,
                     Mass const mass,
                     DegreesOfFreedom<Barycentric> const& degrees_of_freedom) {
  auto const [it, inserted] = part_id_to_vessel_.emplace(part_id, vessel);
  CHECK(inserted) << NAMED(part_id);
  auto deletion_callback = [it = it, &map = part_id_to_vessel_] {
    map.erase(it);
  };
  auto part = make_not_null_unique<Part>(part_id,
                                         name,
                                         mass,
                                         degrees_of_freedom,
                                         std::move(deletion_callback));
  vessel->AddPart(std::move(part));
}

bool Plugin::is_loaded(not_null<Vessel*> vessel) const {
  return Contains(loaded_vessels_, vessel);
}

}  // namespace internal_plugin
}  // namespace ksp_plugin
}  // namespace principia<|MERGE_RESOLUTION|>--- conflicted
+++ resolved
@@ -422,11 +422,8 @@
     Index const main_body_index,
     DegreesOfFreedom<World> const& main_body_degrees_of_freedom,
     DegreesOfFreedom<World> const& part_degrees_of_freedom,
-<<<<<<< HEAD
+    Rotation<RigidPart, World> const& part_to_world,
     AngularVelocity<World> const& part_angular_velocity,
-=======
-    Rotation<RigidPart, World> const& part_to_world,
->>>>>>> fce1277f
     Time const& Δt) {
   auto const& mass = inertia_tensor.mass();
   not_null<Vessel*> const vessel = FindOrDie(vessels_, vessel_guid).get();
