﻿#include "ksp_plugin/plugin.hpp"

#include <cmath>
#include <string>

#include "geometry/permutation.hpp"

namespace principia {
namespace ksp_plugin {

using geometry::Bivector;
using geometry::Permutation;

Permutation<World, AliceWorld> const kWorldLookingGlass(
    Permutation<World, AliceWorld>::CoordinatePermutation::XZY);

Permutation<WorldSun, AliceSun> const kSunLookingGlass(
    Permutation<WorldSun, AliceSun>::CoordinatePermutation::XZY);

void Plugin::CheckVesselInvariants(
    Vessel const& vessel,
    GUIDToUnownedVessel::iterator const it_in_new_vessels) const {
  CHECK(vessel.history != nullptr) << "Vessel with GUID "
                                   << it_in_new_vessels->first
                                   << " was not given an initial state";
  // TODO(egg): At the moment, if a vessel is inserted when
  // |current_time_ == HistoryTime()| (that only happens before the first call
  // to |AdvanceTime|) its first step is unsynchronized. This is convenient to
  // test code paths, but it means the invariant is GE, rather than GT.
  if (it_in_new_vessels != new_vessels_.end()) {
    CHECK(vessel.prolongation == nullptr);
    CHECK_GE(vessel.history->last_time(), HistoryTime());
  } else {
    CHECK_NOTNULL(vessel.prolongation);
    CHECK_EQ(vessel.history->last_time(), HistoryTime());
  }
}

void Plugin::CleanUpVessels() {
  VLOG(1) << "Vessel cleanup";
  // Remove the vessels which were not updated since last time.
  for (auto& it = vessels_.cbegin(); it != vessels_.cend();) {
    auto const& it_in_new_vessels = new_vessels_.find(it->first);
    Vessel const& vessel = *it->second;
    // While we're going over the vessels, check invariants.
    CheckVesselInvariants(vessel, it_in_new_vessels);
    // Now do the cleanup.
    if (vessel.keep) {
      it->second->keep = false;
      ++it;
    } else {
      LOG(INFO) << "Removing vessel with GUID " << it->first;
      // Since we are going to delete the vessel, we must remove it from
      // |new_vessels| if it's there.
      if (it_in_new_vessels != new_vessels_.end()) {
        LOG(INFO) << "Vessel had not been synchronized";
        new_vessels_.erase(it_in_new_vessels);
      }
      // |std::map::erase| invalidates its parameter so we post-increment.
      vessels_.erase(it++);
    }
  }
}

void Plugin::EvolveSynchronizedHistories(Instant const& t) {
  VLOG(1) << "Starting the evolution of the old histories" << '\n'
          << "from : " << HistoryTime();
  // Integration with a constant step.
  NBodySystem<Barycentre>::Trajectories trajectories;
  trajectories.reserve(vessels_.size() - new_vessels_.size() +
                       celestials_.size());
  for (auto const& pair : celestials_) {
    trajectories.push_back(pair.second->history.get());
  }
  for (auto const& pair : vessels_) {
    if (pair.second->prolongation != nullptr) {
      trajectories.push_back(pair.second->history.get());
    }
  }
  solar_system_.Integrate(history_integrator_,  // integrator
                          t,                    // tmax
                          kΔt,                  // Δt
                          0,                    // sampling_period
                          false,                // tmax_is_exact
                          trajectories);        // trajectories
  CHECK_GT(HistoryTime(), current_time_);
  VLOG(1) << "Evolved the old histories" << '\n'
          << "to   : " << HistoryTime();
}

void Plugin::SynchronizeNewHistories() {
  VLOG(1) << "Starting the synchronization of the new histories";
  NBodySystem<Barycentre>::Trajectories trajectories;
  trajectories.reserve(celestials_.size() + new_vessels_.size());
  for (auto const& pair : celestials_) {
    trajectories.push_back(pair.second->prolongation);
  }
  for (auto const& pair : new_vessels_) {
    trajectories.push_back(pair.second->history.get());
  }
  solar_system_.Integrate(prolongation_integrator_,  // integrator
                          HistoryTime(),             // tmax
                          kΔt,                       // Δt
                          0,                         // sampling_period
                          true,                      // tmax_is_exact
                          trajectories);             // trajectories
  new_vessels_.clear();
  LOG(INFO) << "Synchronized the new histories";
}

void Plugin::ResetProlongations() {
  for (auto const& pair : vessels_) {
    if (pair.second->prolongation != nullptr) {
      pair.second->history->DeleteFork(&pair.second->prolongation);
    }
    pair.second->prolongation = pair.second->history->Fork(HistoryTime());
  }
  for (auto const& pair : celestials_) {
    pair.second->history->DeleteFork(&pair.second->prolongation);
    pair.second->prolongation = pair.second->history->Fork(HistoryTime());
  }
  VLOG(1) << "Prolongations have been reset";
}

void Plugin::EvolveProlongationsAndUnsynchronizedHistories(Instant const& t) {
  NBodySystem<Barycentre>::Trajectories trajectories;
  trajectories.reserve(vessels_.size() + celestials_.size());
  for (auto const& pair : celestials_) {
    trajectories.push_back(pair.second->prolongation);
  }
  for (auto const& pair : new_vessels_) {
    trajectories.push_back(pair.second->history.get());
  }
  for (auto const& pair : vessels_) {
    if (pair.second->prolongation != nullptr) {
      trajectories.push_back(pair.second->prolongation);
    }
  }
  VLOG(1) << "Evolving prolongations and new histories" << '\n'
          << "from : " << trajectories.front()->last_time() << '\n'
          << "to   : " << t;
  solar_system_.Integrate(prolongation_integrator_,  // integrator
                          t,                         // tmax
                          kΔt,                       // Δt
                          0,                         // sampling_period
                          true,                      // tmax_is_exact
                          trajectories);             // trajectories
}

Instant const& Plugin::HistoryTime() const {
  return sun_->history->last_time();
}

Rotation<Barycentre, WorldSun> Plugin::PlanetariumRotation() const {
  return Rotation<Barycentre, WorldSun>(
      planetarium_rotation_,
      Bivector<double, Barycentre>({0, 1, 0}));
}

Plugin::Plugin(Instant const& initial_time,
               Index const sun_index,
               GravitationalParameter const& sun_gravitational_parameter,
               Angle const& planetarium_rotation)
    : current_time_(initial_time),
      planetarium_rotation_(planetarium_rotation) {
  auto inserted = celestials_.insert(
      {sun_index, std::make_unique<Celestial>(sun_gravitational_parameter)});
  sun_ = inserted.first->second.get();
  sun_->history = std::make_unique<Trajectory<Barycentre>>(*sun_->body);
  sun_->history->Append(current_time_,
                        {Position<Barycentre>(), Velocity<Barycentre>()});
  sun_->prolongation = sun_->history->Fork(current_time_);
  history_integrator_.Initialize(history_integrator_.Order5Optimal());
  // NOTE(egg): perhaps a lower order would be appropriate.
  prolongation_integrator_.Initialize(history_integrator_.Order5Optimal());
}

void Plugin::InsertCelestial(
    Index const celestial_index,
    GravitationalParameter const& gravitational_parameter,
    Index const parent_index,
    Displacement<AliceSun> const& from_parent_position,
    Velocity<AliceSun> const& from_parent_velocity) {
<<<<<<< HEAD
  CHECK(initializing) << "Celestial bodies should be inserted before the first "
                      << "call to |AdvanceTime|";
=======
  CHECK(initialising) << "Celestial bodies should be inserted before the end "
                      << "of initialisation";
>>>>>>> 88b14bb9
  auto const it = celestials_.find(parent_index);
  CHECK(it != celestials_.end()) << "No body at index " << parent_index;
  Celestial const& parent= *it->second;
  auto const inserted = celestials_.insert(
      {celestial_index, std::make_unique<Celestial>(gravitational_parameter)});
  CHECK(inserted.second) << "Body already exists at index " << celestial_index;
  LOG(INFO) << "Initial |orbit.pos| for celestial at index " << celestial_index
            << ": " << from_parent_position;
  Displacement<Barycentre> const displacement =
      PlanetariumRotation().Inverse()(
          kSunLookingGlass.Inverse()(from_parent_position));
  LOG(INFO) << "In barycentric coordinates: " << displacement;
  LOG(INFO) << "Initial |orbit.vel| for vessel at index " << celestial_index
            << ": " << from_parent_velocity;
  Velocity<Barycentre> const relative_velocity =
      PlanetariumRotation().Inverse()(
          kSunLookingGlass.Inverse()(from_parent_velocity));
  LOG(INFO) << "In barycentric coordinates: " << relative_velocity;
  Celestial* const celestial = inserted.first->second.get();
  celestial->parent = &parent;
  celestial->history =
      std::make_unique<Trajectory<Barycentre>>(*celestial->body);
  celestial->history->Append(
      current_time_,
      {parent.history->last_position() + displacement,
       parent.history->last_velocity() + relative_velocity});
  celestial->prolongation = celestial->history->Fork(current_time_);
}

void Plugin::EndInitialization() {
  initializing.Flop();
}

void Plugin::UpdateCelestialHierarchy(Index const celestial_index,
                                      Index const parent_index) const {
  CHECK(!initializing);
  auto const it = celestials_.find(celestial_index);
  CHECK(it != celestials_.end()) << "No body at index " << celestial_index;
  auto const it_parent = celestials_.find(parent_index);
  CHECK(it_parent != celestials_.end()) << "No body at index " << parent_index;
  it->second->parent = it_parent->second.get();
}

bool Plugin::InsertOrKeepVessel(GUID const& vessel_guid,
                                Index const parent_index) {
  CHECK(!initializing);
  auto const it = celestials_.find(parent_index);
  CHECK(it != celestials_.end()) << "No body at index " << parent_index;
  Celestial const& parent = *it->second;
  auto inserted = vessels_.insert({vessel_guid,
                                   std::make_unique<Vessel>(&parent)});
  Vessel* const vessel = inserted.first->second.get();
  vessel->keep = true;
  vessel->parent = &parent;
  LOG_IF(INFO, inserted.second) << "Inserted Vessel with GUID " << vessel_guid;
  VLOG(1) << "Parent of vessel with GUID " << vessel_guid <<" is at index "
          << parent_index;
  return inserted.second;
}

void Plugin::SetVesselStateOffset(
    GUID const& vessel_guid,
    Displacement<AliceSun> const& from_parent_position,
    Velocity<AliceSun> const& from_parent_velocity) {
  CHECK(!initializing);
  auto const it = vessels_.find(vessel_guid);
  CHECK(it != vessels_.end()) << "No vessel with GUID " << vessel_guid;
  Vessel* const vessel = it->second.get();
  CHECK(vessel->history == nullptr)
      << "Vessel with GUID " << vessel_guid << " already has a trajectory";
  LOG(INFO) << "Initial |orbit.pos| for vessel with GUID " << vessel_guid
            << ": " << from_parent_position;
  Displacement<Barycentre> const displacement =
      PlanetariumRotation().Inverse()(
          kSunLookingGlass.Inverse()(from_parent_position));
  LOG(INFO) << "In barycentric coordinates: " << displacement;
  LOG(INFO) << "Initial |orbit.vel| for vessel with GUID " << vessel_guid
            << ": " << from_parent_velocity;
  Velocity<Barycentre> const relative_velocity =
      PlanetariumRotation().Inverse()(
          kSunLookingGlass.Inverse()(from_parent_velocity));
  LOG(INFO) << "In barycentric coordinates: " << relative_velocity;
  vessel->history = std::make_unique<Trajectory<Barycentre>>(*vessel->body);
  vessel->history->Append(
      current_time_,
      {vessel->parent->history->last_position() + displacement,
       vessel->parent->history->last_velocity() + relative_velocity});
  auto const inserted = new_vessels_.insert({vessel_guid, vessel});
  CHECK(inserted.second);
}

void Plugin::AdvanceTime(Instant const& t, Angle const& planetarium_rotation) {
  CHECK(!initializing);
  CleanUpVessels();
  if (HistoryTime() + kΔt < t) {
    // The histories are far enough behind that we can advance them at least one
    // step and reset the prolongations.
    EvolveSynchronizedHistories(t);
    if (!new_vessels_.empty()) {
      SynchronizeNewHistories();
    }
    ResetProlongations();
  }
  EvolveProlongationsAndUnsynchronizedHistories(t);
  VLOG(1) << "Time has been advanced" << '\n'
          << "from : " << current_time_ << '\n'
          << "to   : " << t;
  current_time_ = t;
  planetarium_rotation_ = planetarium_rotation;
}

Displacement<AliceSun> Plugin::VesselDisplacementFromParent(
    GUID const& vessel_guid) const {
  CHECK(!initializing);
  auto const it = vessels_.find(vessel_guid);
  CHECK(it != vessels_.end()) << "No vessel with GUID " << vessel_guid;
  Vessel const& vessel = *it->second;
  CHECK(vessel.history != nullptr) << "Vessel with GUID " << vessel_guid
                                   << " was not given an initial state";
  Displacement<Barycentre> const barycentric_result =
      (vessel.prolongation == nullptr ?
           vessel.history->last_position() :
           vessel.prolongation->last_position()) -
      vessel.parent->prolongation->last_position();
  Displacement<AliceSun> const result =
      kSunLookingGlass(PlanetariumRotation()(barycentric_result));
  VLOG(1) << "Vessel with GUID " << vessel_guid << " is at parent position + "
          << barycentric_result << " Barycentre (" << result << " AliceSun)";
  return result;
}

Velocity<AliceSun> Plugin::VesselParentRelativeVelocity(
    GUID const& vessel_guid) const {
  CHECK(!initializing);
  auto const it = vessels_.find(vessel_guid);
  CHECK(it != vessels_.end()) << "No vessel with GUID " << vessel_guid;
  Vessel const& vessel = *it->second;
  CHECK(vessel.history != nullptr) << "Vessel with GUID " << vessel_guid
                                   << " was not given an initial state";
  Velocity<Barycentre> const barycentric_result =
      (vessel.prolongation == nullptr ?
           vessel.history->last_velocity() :
           vessel.prolongation->last_velocity()) -
       vessel.parent->prolongation->last_velocity();
  Velocity<AliceSun> const result =
      kSunLookingGlass(PlanetariumRotation()(barycentric_result));
  VLOG(1) << "Vessel with GUID " << vessel_guid
          << " moves at parent velocity + " << barycentric_result
          << " Barycentre (" << result << " AliceSun)";
  return result;
}

Displacement<AliceSun> Plugin::CelestialDisplacementFromParent(
    Index const celestial_index) const {
  CHECK(!initializing);
  auto const it = celestials_.find(celestial_index);
  CHECK(it != celestials_.end()) << "No body at index " << celestial_index;
  Celestial const& celestial = *it->second;
  CHECK(celestial.parent != nullptr)
      << "Body at index " << celestial_index << " is the sun";
  Displacement<Barycentre> const barycentric_result =
      celestial.prolongation->last_position() -
      celestial.parent->prolongation->last_position();
  Displacement<AliceSun> const result =
      kSunLookingGlass(PlanetariumRotation()(barycentric_result));
  VLOG(1) << "Celestial at index " << celestial_index
          << " is at parent position + " << barycentric_result
          << " Barycentre (" << result << " AliceSun)";
  return result;
}

Velocity<AliceSun> Plugin::CelestialParentRelativeVelocity(
    Index const celestial_index) const {
  CHECK(!initializing);
  auto const it = celestials_.find(celestial_index);
  CHECK(it != celestials_.end()) << "No body at index " << celestial_index;
  Celestial const& celestial = *it->second;
  CHECK(celestial.parent != nullptr)
      << "Body at index " << celestial_index << " is the sun";
  Velocity<Barycentre> const barycentric_result =
      celestial.prolongation->last_velocity() -
      celestial.parent->prolongation->last_velocity();
  Velocity<AliceSun> const result =
      kSunLookingGlass(PlanetariumRotation()(barycentric_result));
  VLOG(1) << "Celestial at index " << celestial_index
          << " moves at parent velocity + " << barycentric_result
          << " Barycentre (" << result << " AliceSun)";
  return result;
}

}  // namespace ksp_plugin
}  // namespace principia<|MERGE_RESOLUTION|>--- conflicted
+++ resolved
@@ -181,13 +181,8 @@
     Index const parent_index,
     Displacement<AliceSun> const& from_parent_position,
     Velocity<AliceSun> const& from_parent_velocity) {
-<<<<<<< HEAD
-  CHECK(initializing) << "Celestial bodies should be inserted before the first "
-                      << "call to |AdvanceTime|";
-=======
   CHECK(initialising) << "Celestial bodies should be inserted before the end "
                       << "of initialisation";
->>>>>>> 88b14bb9
   auto const it = celestials_.find(parent_index);
   CHECK(it != celestials_.end()) << "No body at index " << parent_index;
   Celestial const& parent= *it->second;
