--- conflicted
+++ resolved
@@ -244,18 +244,6 @@
                       flight_plan.generalized_adaptive_step_parameters()));
 }
 
-<<<<<<< HEAD
-=======
-double __cdecl principia__FlightPlanGetActualFinalTime(
-    Plugin const* const plugin,
-    char const* const vessel_guid) {
-  journal::Method<journal::FlightPlanGetActualFinalTime> m(
-      {plugin, vessel_guid});
-  return m.Return(
-      ToGameTime(*plugin,
-                 GetFlightPlan(*plugin, vessel_guid).actual_final_time()));
-}
-
 Status* __cdecl principia__FlightPlanGetAnomalousStatus(
     Plugin const* const plugin,
     char const* const vessel_guid) {
@@ -266,7 +254,6 @@
       ToNewStatus(GetFlightPlan(*plugin, vessel_guid).anomalous_status()));
 }
 
->>>>>>> e3a9d425
 OrbitAnalysis* __cdecl principia__FlightPlanGetCoastAnalysis(
     Plugin const* const plugin,
     char const* const vessel_guid,
