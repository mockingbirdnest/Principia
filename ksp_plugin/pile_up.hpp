--- conflicted
+++ resolved
@@ -65,7 +65,7 @@
 // The axes are those of Barycentric. The origin is the centre of mass of the
 // pile up.  This frame is distinguished from NonRotatingPileUp in that it is
 // used to hold uncorrected (apparent) coordinates given by the game, before
-// the enforcement of conservation laws; see also ApparentBubble.
+// the enforcement of conservation laws; see also Apparent.
 using ApparentPileUp = Frame<enum class ApparentPileUpTag, NonRotating>;
 
 // The origin of |NonRotatingPileUp| is the centre of mass of the pile up.
@@ -152,15 +152,6 @@
   using AppendToPartTrajectory =
       void (Part::*)(Instant const&, DegreesOfFreedom<Barycentric> const&);
 
-<<<<<<< HEAD
-=======
-  // The axes are those of Barycentric. The origin is the centre of mass of the
-  // pile up.  This frame is distinguished from NonRotatingPileUp in that it is
-  // used to hold uncorrected (apparent) coordinates given by the game, before
-  // the enforcement of conservation laws; see also Apparent.
-  using ApparentPileUp = Frame<enum class ApparentPileUpTag, NonRotating>;
-
->>>>>>> 1e25c731
   // For deserialization.
   PileUp(
       std::list<not_null<Part*>>&& parts,
