--- conflicted
+++ resolved
@@ -26,12 +26,8 @@
 using base::make_not_null_unique;
 using base::MakeStoppableThread;
 using geometry::BarycentreCalculator;
-<<<<<<< HEAD
-using geometry::Bivector;
-=======
 using geometry::InfiniteFuture;
 using geometry::InfinitePast;
->>>>>>> 64c4c6c1
 using geometry::Position;
 using quantities::IsFinite;
 using quantities::Length;
@@ -76,21 +72,10 @@
           [this](PrognosticatorParameters const& parameters) {
             return FlowPrognostication(parameters);
           },
-<<<<<<< HEAD
           20ms),  // 50 Hz.
       checkpointer_(make_not_null_unique<Checkpointer<serialization::Vessel>>(
           MakeCheckpointerWriter(),
-          MakeCheckpointerReader())),
-      history_(trajectory_.segments().begin()),
-      psychohistory_(trajectory_.segments().end()),
-      prediction_(trajectory_.segments().end()) {
-  // Can't create the |psychohistory_| and |prediction_| here because |history_|
-  // is empty;
-}
-=======
-          20ms)  // 50 Hz.
-{}
->>>>>>> 64c4c6c1
+          MakeCheckpointerReader())) {}
 
 Vessel::~Vessel() {
   LOG(INFO) << "Destroying vessel " << ShortDebugString();
@@ -220,12 +205,8 @@
     });
     CHECK(psychohistory_ == trajectory_.segments().end());
     history_->SetDownsampling(downsampling_parameters);
-<<<<<<< HEAD
-    trajectory_.Append(t, calculator.Get());
+    trajectory_.Append(t, calculator.Get()).IgnoreError();
     backstory_ = history_.get();
-=======
-    trajectory_.Append(t, calculator.Get()).IgnoreError();
->>>>>>> 64c4c6c1
     psychohistory_ = trajectory_.NewSegment();
     prediction_ = trajectory_.NewSegment();
   }
@@ -514,27 +495,17 @@
     std::function<void(PartId)> const& deletion_callback) {
   bool const is_pre_cesàro = message.has_psychohistory_is_authoritative();
   bool const is_pre_chasles = message.has_prediction();
-<<<<<<< HEAD
-  bool const is_pre_陈景润 = !message.history().has_downsampling();
-  bool const is_pre_ζήνων = message.history().segment_size() == 0;
-  bool const is_pre_zermelo = !message.has_is_collapsible();
-  LOG_IF(WARNING, is_pre_zermelo)
-=======
   bool const is_pre_陈景润 = !message.history().has_downsampling() &&
                              message.history().segment_size() == 0;
   bool const is_pre_hamilton = message.history().segment_size() == 0;
-  LOG_IF(WARNING, is_pre_hamilton)
->>>>>>> 64c4c6c1
+  bool const is_pre_zermelo = !message.has_is_collapsible();
+  LOG_IF(WARNING, is_pre_zermelo)
       << "Reading pre-"
-      << (is_pre_cesàro    ? u8"Cesàro"
-          : is_pre_chasles ? "Chasles"
-          : is_pre_陈景润   ? u8"陈景润"
-<<<<<<< HEAD
-          : is_pre_ζήνων   ? u8"Ζήνων"
-                           : "Zermelo") << " Vessel";
-=======
-                           : "Hamilton") << " Vessel";
->>>>>>> 64c4c6c1
+      << (is_pre_cesàro     ? u8"Cesàro"
+          : is_pre_chasles  ? "Chasles"
+          : is_pre_陈景润    ? u8"陈景润"
+          : is_pre_hamilton ? "Hamilton"
+                            : "Zermelo") << " Vessel";
 
   // NOTE(egg): for now we do not read the |MasslessBody| as it can contain no
   // information.
@@ -592,18 +563,12 @@
         message.history(),
         /*tracked=*/{&vessel->psychohistory_, &vessel->prediction_});
     vessel->history_ = vessel->trajectory_.segments().begin();
-<<<<<<< HEAD
   } else if (is_pre_zermelo) {
     vessel->history_ = DiscreteTrajectory<Barycentric>::ReadFromMessage(
         message.history(),
         /*tracked=*/{&vessel->psychohistory_,
                      &vessel->prediction_});
     vessel->backstory_ = vessel->psychohistory_->parent();
-=======
-    // Necessary after Εὔδοξος because the ephemeris has not been prolonged
-    // during deserialization.  Doesn't hurt prior to Εὔδοξος.
-    ephemeris->Prolong(vessel->prediction_->back().time).IgnoreError();
->>>>>>> 64c4c6c1
   } else {
     vessel->trajectory_ = DiscreteTrajectory<Barycentric>::ReadFromMessage(
         message.history(),
@@ -611,22 +576,16 @@
                      &vessel->backstory_,
                      &vessel->psychohistory_,
                      &vessel->prediction_});
-<<<<<<< HEAD
     vessel->is_collapsible_ = message.is_collapsible();
     vessel->checkpointer_ =
         Checkpointer<serialization::Vessel>::ReadFromMessage(
             vessel->MakeCheckpointerWriter(),
             vessel->MakeCheckpointerReader(),
             message.checkpoint());
-=======
-    // Necessary after Εὔδοξος because the ephemeris has not been prolonged
-    // during deserialization.
-    ephemeris->Prolong(vessel->prediction_->back().time).IgnoreError();
->>>>>>> 64c4c6c1
   }
   // Necessary after Εὔδοξος because the ephemeris has not been prolonged
   // during deserialization.
-  ephemeris->Prolong(vessel->prediction_->back().time);
+  ephemeris->Prolong(vessel->prediction_->back().time).IgnoreError();
 
   if (is_pre_陈景润) {
     vessel->history_->SetDownsamplingUnconditionally(
