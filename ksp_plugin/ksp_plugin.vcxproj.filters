﻿<?xml version="1.0" encoding="utf-8"?>
<Project ToolsVersion="4.0" xmlns="http://schemas.microsoft.com/developer/msbuild/2003">
  <ItemGroup>
    <Filter Include="Source Files">
      <UniqueIdentifier>{4FC737F1-C7A5-4376-A066-2A32D752A2FF}</UniqueIdentifier>
      <Extensions>cpp;c;cc;cxx;def;odl;idl;hpj;bat;asm;asmx</Extensions>
    </Filter>
    <Filter Include="Header Files">
      <UniqueIdentifier>{93995380-89BD-4b04-88EB-625FBE52EBFB}</UniqueIdentifier>
      <Extensions>h;hh;hpp;hxx;hm;inl;inc;xsd</Extensions>
    </Filter>
  </ItemGroup>
  <ItemGroup>
    <ClInclude Include="plugin.hpp">
      <Filter>Header Files</Filter>
    </ClInclude>
    <ClInclude Include="interface.hpp">
      <Filter>Header Files</Filter>
    </ClInclude>
    <ClInclude Include="vessel.hpp">
      <Filter>Header Files</Filter>
    </ClInclude>
    <ClInclude Include="celestial.hpp">
      <Filter>Header Files</Filter>
    </ClInclude>
    <ClInclude Include="frames.hpp">
      <Filter>Header Files</Filter>
    </ClInclude>
    <ClInclude Include="part.hpp">
      <Filter>Header Files</Filter>
    </ClInclude>
    <ClInclude Include="manœuvre.hpp">
      <Filter>Header Files</Filter>
    </ClInclude>
    <ClInclude Include="manœuvre_body.hpp">
      <Filter>Source Files</Filter>
    </ClInclude>
    <ClInclude Include="interface_body.hpp">
      <Filter>Source Files</Filter>
    </ClInclude>
    <ClInclude Include="flight_plan.hpp">
      <Filter>Header Files</Filter>
    </ClInclude>
    <ClInclude Include="interface.generated.h">
      <Filter>Header Files</Filter>
    </ClInclude>
    <ClInclude Include="pile_up.hpp">
      <Filter>Header Files</Filter>
    </ClInclude>
    <ClInclude Include="part_subsets.hpp">
      <Filter>Header Files</Filter>
    </ClInclude>
    <ClInclude Include="identification.hpp">
      <Filter>Header Files</Filter>
    </ClInclude>
    <ClInclude Include="integrators.hpp">
      <Filter>Header Files</Filter>
    </ClInclude>
    <ClInclude Include="renderer.hpp">
      <Filter>Header Files</Filter>
    </ClInclude>
    <ClInclude Include="planetarium.hpp">
      <Filter>Header Files</Filter>
    </ClInclude>
    <ClInclude Include="iterators.hpp">
      <Filter>Header Files</Filter>
    </ClInclude>
    <ClInclude Include="iterators_body.hpp">
      <Filter>Source Files</Filter>
    </ClInclude>
    <ClInclude Include="equator_relevance_threshold.hpp">
      <Filter>Header Files</Filter>
    </ClInclude>
    <ClInclude Include="orbit_analyser.hpp">
      <Filter>Header Files</Filter>
    </ClInclude>
  </ItemGroup>
  <ItemGroup>
    <ClCompile Include="interface.cpp">
      <Filter>Source Files</Filter>
    </ClCompile>
    <ClCompile Include="plugin.cpp">
      <Filter>Source Files</Filter>
    </ClCompile>
    <ClCompile Include="..\journal\recorder.cpp">
      <Filter>Source Files</Filter>
    </ClCompile>
    <ClCompile Include="..\journal\profiles.cpp">
      <Filter>Source Files</Filter>
    </ClCompile>
    <ClCompile Include="flight_plan.cpp">
      <Filter>Source Files</Filter>
    </ClCompile>
    <ClCompile Include="interface_flight_plan.cpp">
      <Filter>Source Files</Filter>
    </ClCompile>
    <ClCompile Include="interface_iterator.cpp">
      <Filter>Source Files</Filter>
    </ClCompile>
    <ClCompile Include="interface_vessel.cpp">
      <Filter>Source Files</Filter>
    </ClCompile>
    <ClCompile Include="..\base\status.cpp">
      <Filter>Source Files</Filter>
    </ClCompile>
    <ClCompile Include="pile_up.cpp">
      <Filter>Source Files</Filter>
    </ClCompile>
    <ClCompile Include="vessel.cpp">
      <Filter>Source Files</Filter>
    </ClCompile>
    <ClCompile Include="part.cpp">
      <Filter>Source Files</Filter>
    </ClCompile>
    <ClCompile Include="part_subsets.cpp">
      <Filter>Source Files</Filter>
    </ClCompile>
    <ClCompile Include="identification.cpp">
      <Filter>Source Files</Filter>
    </ClCompile>
    <ClCompile Include="celestial.cpp">
      <Filter>Source Files</Filter>
    </ClCompile>
    <ClCompile Include="integrators.cpp">
      <Filter>Source Files</Filter>
    </ClCompile>
    <ClCompile Include="renderer.cpp">
      <Filter>Source Files</Filter>
    </ClCompile>
    <ClCompile Include="interface_renderer.cpp">
      <Filter>Source Files</Filter>
    </ClCompile>
    <ClCompile Include="..\base\version.generated.cc">
      <Filter>Source Files</Filter>
    </ClCompile>
    <ClCompile Include="interface_renderer.cpp">
      <Filter>Source Files</Filter>
    </ClCompile>
    <ClCompile Include="renderer.cpp">
      <Filter>Source Files</Filter>
    </ClCompile>
    <ClCompile Include="planetarium.cpp">
      <Filter>Source Files</Filter>
    </ClCompile>
    <ClCompile Include="interface_planetarium.cpp">
      <Filter>Source Files</Filter>
    </ClCompile>
    <ClCompile Include="interface_future.cpp">
      <Filter>Source Files</Filter>
    </ClCompile>
    <ClCompile Include="interface_monitor.cpp">
      <Filter>Source Files</Filter>
    </ClCompile>
    <ClCompile Include="interface_external.cpp">
      <Filter>Source Files</Filter>
    </ClCompile>
    <ClCompile Include="..\numerics\cbrt.cpp">
      <Filter>Source Files</Filter>
    </ClCompile>
    <ClCompile Include="equator_relevance_threshold.cpp">
      <Filter>Source Files</Filter>
    </ClCompile>
    <ClCompile Include="..\physics\protector.cpp">
      <Filter>Source Files</Filter>
    </ClCompile>
    <ClCompile Include="orbit_analyser.cpp">
      <Filter>Source Files</Filter>
    </ClCompile>
    <ClCompile Include="interface_part.cpp">
      <Filter>Source Files</Filter>
    </ClCompile>
<<<<<<< HEAD
    <ClCompile Include="..\numerics\elliptic_functions.cpp">
      <Filter>Source Files</Filter>
    </ClCompile>
    <ClCompile Include="..\numerics\elliptic_integrals.cpp">
=======
    <ClCompile Include="..\base\flags.cpp">
      <Filter>Source Files</Filter>
    </ClCompile>
    <ClCompile Include="..\base\zfp_compressor.cpp">
>>>>>>> 8742e6c7
      <Filter>Source Files</Filter>
    </ClCompile>
  </ItemGroup>
  <ItemGroup>
    <CustomBuild Include="..\serialization\journal.proto" />
  </ItemGroup>
  <ItemGroup>
    <Manifest Include="principia.manifest" />
  </ItemGroup>
</Project><|MERGE_RESOLUTION|>--- conflicted
+++ resolved
@@ -169,17 +169,16 @@
     <ClCompile Include="interface_part.cpp">
       <Filter>Source Files</Filter>
     </ClCompile>
-<<<<<<< HEAD
     <ClCompile Include="..\numerics\elliptic_functions.cpp">
       <Filter>Source Files</Filter>
     </ClCompile>
     <ClCompile Include="..\numerics\elliptic_integrals.cpp">
-=======
+      <Filter>Source Files</Filter>
+    </ClCompile>
     <ClCompile Include="..\base\flags.cpp">
       <Filter>Source Files</Filter>
     </ClCompile>
     <ClCompile Include="..\base\zfp_compressor.cpp">
->>>>>>> 8742e6c7
       <Filter>Source Files</Filter>
     </ClCompile>
   </ItemGroup>
