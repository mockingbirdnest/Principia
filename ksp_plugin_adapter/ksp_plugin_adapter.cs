﻿using System;
using System.Collections.Generic;
using System.Runtime.InteropServices;

namespace principia {
namespace ksp_plugin_adapter {

[KSPAddon(startup : KSPAddon.Startup.Flight, once : false)]
public partial class PluginAdapter : UnityEngine.MonoBehaviour {
  // This constant can be at most 32766, since Vectrosity imposes a maximum of
  // 65534 vertices, where there are 2 vertices per point on discrete lines.  We
  // want this to be even since we have two points per line segment.
  // NOTE(egg): Things are fairly slow with the maximum number of points.  We
  // have to do with fewer.  10000 is mostly ok, even fewer would be better.
  // TODO(egg): At the moment we store points in the history  every
  // 10 n seconds, where n is maximal such that 10 n seconds is less than the
  // length of a |FixedUpdate|. This means we sometimes have very large gaps.
  // We should store *all* points of the history, then decimate for rendering.
  // This means splines are not needed, since 10 s is small enough to give the
  // illusion of continuity on the scales we are dealing with, and cubics are
  // rendered by Vectrosity as line segments, so that a cubic rendered as
  // 10 segments counts 20 towards |kLinePoints| (and probably takes as long to
  // render as 10 segments from the actual data, with extra overhead for
  // the evaluation of the cubic).
  private const int kLinePoints = 10000;

  private UnityEngine.Rect window_position_;
  private IntPtr plugin_ = IntPtr.Zero;
  // TODO(egg): rendering only one trajectory at the moment.
  private VectorLine rendered_trajectory_;
  private IntPtr rendering_frame_ = IntPtr.Zero;
  private int first_selected_celestial_ = 0;
  private int second_selected_celestial_ = 0;

  PluginAdapter() {
    // We create this directory here so we do not need to worry about cross-
    // platform problems in C++.
    System.IO.Directory.CreateDirectory("glog/Principia");
    Log.InitGoogleLogging();
  }

  ~PluginAdapter() {
    Cleanup();
  }

  private bool PluginRunning() {
    return plugin_ != IntPtr.Zero;
  }

  private delegate void BodyProcessor(CelestialBody body);
  private delegate void VesselProcessor(Vessel vessel);

  // Applies |process_body| to all bodies but the sun in the tree of celestial
  // bodies, in topological order.
  private void ApplyToBodyTree(BodyProcessor process_body) {
    // Tree traversal (DFS, not that it matters).
    Stack<CelestialBody> stack = new Stack<CelestialBody>();
    foreach (CelestialBody child in Planetarium.fetch.Sun.orbitingBodies) {
      stack.Push(child);
    }
    CelestialBody body;
    while (stack.Count > 0) {
      body = stack.Pop();
      process_body(body);
      foreach (CelestialBody child in body.orbitingBodies) {
        stack.Push(child);
      }
    }
  }

  // Applies |process_vessel| to all vessels in space.
  private void ApplyToVesselsInSpace(VesselProcessor process_vessel) {
    foreach (Vessel vessel in FlightGlobals.Vessels) {
      if (vessel.situation == Vessel.Situations.SUB_ORBITAL ||
          vessel.situation == Vessel.Situations.ORBITING ||
          vessel.situation == Vessel.Situations.ESCAPING) {
        process_vessel(vessel);
      }
    }
  }

  #region Unity Lifecycle
  // See the Unity manual on execution order for more information on |Start()|,
  // |OnDestroy()| and |FixedUpdate()|.
  // http://docs.unity3d.com/Manual/ExecutionOrder.html
  private void Start() {
    Log.Info("principia.ksp_plugin_adapter.PluginAdapter.Start()");
    RenderingManager.AddToPostDrawQueue(queueSpot    : 3,
                                        drawFunction : new Callback(DrawGUI));
    window_position_ = new UnityEngine.Rect(
        left   : UnityEngine.Screen.width / 2.0f,
        top    : UnityEngine.Screen.height / 2.0f,
        width  : 10,
        height : 10);
  }

  private void OnDestroy() {
    Log.Info("principia.ksp_plugin_adapter.PluginAdapter.OnDestroy()");
    RenderingManager.RemoveFromPostDrawQueue(
        queueSpot    : 3,
        drawFunction : new Callback(DrawGUI));
    Cleanup();
  }

  private void FixedUpdate() {
    if (PluginRunning()) {
      double universal_time = Planetarium.GetUniversalTime();
      AdvanceTime(plugin_, universal_time, Planetarium.InverseRotAngle);
      BodyProcessor update_body = body => {
        UpdateCelestialHierarchy(plugin_,
                                 body.flightGlobalsIndex,
                                 body.orbit.referenceBody.flightGlobalsIndex);
        Vector3d position =
            (Vector3d)CelestialDisplacementFromParent(plugin_,
                                                      body.flightGlobalsIndex);
        Vector3d velocity =
            (Vector3d)CelestialParentRelativeVelocity(plugin_,
                                                      body.flightGlobalsIndex);
        // TODO(egg): Some of this might be be superfluous and redundant.
        Orbit original = body.orbit;
        Orbit copy = new Orbit(original.inclination, original.eccentricity,
                               original.semiMajorAxis, original.LAN,
                               original.argumentOfPeriapsis,
                               original.meanAnomalyAtEpoch, original.epoch,
                               original.referenceBody);
        copy.UpdateFromStateVectors(position, velocity, copy.referenceBody,
                                    universal_time);
        body.orbit.inclination = copy.inclination;
        body.orbit.eccentricity = copy.eccentricity;
        body.orbit.semiMajorAxis = copy.semiMajorAxis;
        body.orbit.LAN = copy.LAN;
        body.orbit.argumentOfPeriapsis = copy.argumentOfPeriapsis;
        body.orbit.meanAnomalyAtEpoch = copy.meanAnomalyAtEpoch;
        body.orbit.epoch = copy.epoch;
        body.orbit.referenceBody = copy.referenceBody;
        body.orbit.Init();
        body.orbit.UpdateFromUT(universal_time);
        body.CBUpdate();
        body.orbit.UpdateFromStateVectors((Vector3d)position,
                                          (Vector3d)velocity,
                                          copy.referenceBody, universal_time);
      };
      ApplyToBodyTree(update_body);
      VesselProcessor update_vessel = vessel => {
        bool inserted = InsertOrKeepVessel(
            plugin_,
            vessel.id.ToString(),
            vessel.orbit.referenceBody.flightGlobalsIndex);
        if (inserted) {
          SetVesselStateOffset(plugin_,
                               vessel.id.ToString(),
                               (XYZ)vessel.orbit.pos,
                               (XYZ)vessel.orbit.vel);
        }
        Vector3d position =
            (Vector3d)VesselDisplacementFromParent(plugin_,
                                                   vessel.id.ToString());
        Vector3d velocity =
            (Vector3d)VesselParentRelativeVelocity(plugin_,
                                                   vessel.id.ToString());
        vessel.orbit.UpdateFromStateVectors(pos: position, vel: velocity,
                                            refBody: vessel.orbit.referenceBody,
                                            UT: universal_time);
      };
      ApplyToVesselsInSpace(update_vessel);
      Vessel active_vessel = FlightGlobals.ActiveVessel;
      if (MapView.MapIsEnabled && 
              (active_vessel.situation == Vessel.Situations.SUB_ORBITAL ||
               active_vessel.situation == Vessel.Situations.ORBITING ||
               active_vessel.situation == Vessel.Situations.ESCAPING)) {
        if (active_vessel.orbitDriver.Renderer.drawMode !=
                OrbitRenderer.DrawMode.OFF ||
            active_vessel.orbitDriver.Renderer.drawIcons !=
                OrbitRenderer.DrawIcons.OBJ ||
            active_vessel.patchedConicRenderer != null) {
          Log.Info("Removing orbit rendering for the active vessel");
          active_vessel.orbitDriver.Renderer.drawMode =
              OrbitRenderer.DrawMode.OFF;
          active_vessel.orbitDriver.Renderer.drawIcons =
              OrbitRenderer.DrawIcons.OBJ;
          active_vessel.DetachPatchedConicsSolver();
          active_vessel.patchedConicRenderer = null;
        }
        IntPtr trajectory_iterator = IntPtr.Zero;
        try {
          trajectory_iterator = RenderedVesselTrajectory(
              plugin_,
              active_vessel.id.ToString(),
              rendering_frame_,
              (XYZ)Planetarium.fetch.Sun.position);

          LineSegment segment;
          int index_in_line_points = kLinePoints -
              NumberOfSegments(trajectory_iterator) * 2;
          while (index_in_line_points < 0) {
            FetchAndIncrement(trajectory_iterator);
            index_in_line_points += 2;
          }
          while (!AtEnd(trajectory_iterator)) {
            segment = FetchAndIncrement(trajectory_iterator);
            // TODO(egg): should we do the |LocalToScaledSpace| conversion in
            // native code?
            // TODO(egg): could we directly assign to
            // |rendered_trajectory_.points3| from C++ using unsafe code and
            // something like the following?
            // |fixed (UnityEngine.Vector3* pts = rendered_trajectory_.points3)|
            rendered_trajectory_.points3[index_in_line_points++] =
                ScaledSpace.LocalToScaledSpace((Vector3d)segment.begin);
            rendered_trajectory_.points3[index_in_line_points++] =
                ScaledSpace.LocalToScaledSpace((Vector3d)segment.end);
          }
        } finally {
          DeleteLineAndIterator(ref trajectory_iterator);
        }
        if (MapView.Draw3DLines) {
          Vector.DrawLine3D(rendered_trajectory_);
        } else {
          Vector.DrawLine(rendered_trajectory_);
        }
      }
    }
  }

  #endregion

  private void Cleanup() {
    DeletePlugin(ref plugin_);
    DeleteRenderingFrame(ref rendering_frame_);
    if (rendered_trajectory_ != null) {
      Vector.DestroyLine(ref rendered_trajectory_);
    }
  }

  private void DrawGUI() {
    UnityEngine.GUI.skin = HighLogic.Skin;
    window_position_ = UnityEngine.GUILayout.Window(
        id         : 1,
        screenRect : window_position_,
        func       : DrawMainWindow,
        text       : "Traces of Various Descriptions",
        options    : UnityEngine.GUILayout.MinWidth(500));
  }

  private void DrawMainWindow(int window_id) {
    UnityEngine.GUIStyle style = new UnityEngine.GUIStyle(
        UnityEngine.GUI.skin.button);
    style.normal.textColor = style.focused.textColor = UnityEngine.Color.white;
    style.hover.textColor = style.active.textColor = UnityEngine.Color.yellow;
    style.onNormal.textColor  = UnityEngine.Color.green;
    style.onFocused.textColor = UnityEngine.Color.green;
    style.onHover.textColor   = UnityEngine.Color.green;
    style.onActive.textColor  = UnityEngine.Color.green;
    style.padding             = new UnityEngine.RectOffset(8, 8, 8, 8);

    UnityEngine.GUILayout.BeginVertical();
    IntPtr hello_ptr = SayHello();
    UnityEngine.GUILayout.TextArea(text : Marshal.PtrToStringAnsi(hello_ptr));
    if (UnityEngine.GUILayout.Button(PluginRunning() ? "Stop plugin"
                                                     : "Start plugin")) {
      if (PluginRunning()) {
        Cleanup();
      } else {
        InitializePlugin();
      }
    }
    foreach (CelestialBody celestial in FlightGlobals.Bodies) {
      bool changed_reference_frame = false;
      UnityEngine.GUILayout.BeginHorizontal();
      if (UnityEngine.GUILayout.Toggle(
              value : first_selected_celestial_ == celestial.flightGlobalsIndex,
              text  : "") &&
          first_selected_celestial_ != celestial.flightGlobalsIndex) {
        first_selected_celestial_ = celestial.flightGlobalsIndex;
        changed_reference_frame = true;
      }
      if (UnityEngine.GUILayout.Toggle(
              value : second_selected_celestial_ == celestial.flightGlobalsIndex,
              text  : celestial.name) &&
          second_selected_celestial_ != celestial.flightGlobalsIndex) {
        second_selected_celestial_ = celestial.flightGlobalsIndex;
        changed_reference_frame = true;
      }
      UnityEngine.GUILayout.EndHorizontal();
      if (changed_reference_frame && PluginRunning()) {
        DeleteRenderingFrame(ref rendering_frame_);
        if (first_selected_celestial_ == second_selected_celestial_) {
          rendering_frame_ = NewBodyCentredNonRotatingFrame(
                                 plugin_,
                                 first_selected_celestial_);
        } else {
          rendering_frame_ = NewBarycentricRotatingFrame(
                                 plugin_,
                                 first_selected_celestial_,
                                 second_selected_celestial_);
        }
      }
    }
    if (PluginRunning()) {
      Vessel active_vessel = FlightGlobals.ActiveVessel;
      UnityEngine.GUILayout.TextArea(
          "Root part @ CoM world velocity : " +
              (Vector3d)active_vessel.rb_velocity);
      UnityEngine.GUILayout.TextArea(
          "+ Kraken : " +
              (((Vector3d)active_vessel.rb_velocity) +
                   Krakensbane.GetFrameVelocity()));
      UnityEngine.GUILayout.TextArea(
          "Principia \"world\", rotating : " +
          (Vector3d)VesselWorldVelocity(
              plugin_,
              active_vessel.id.ToString(),
              new XYZ{x = 0, y = 0, z = 0},
              active_vessel.orbit.referenceBody.rotationPeriod));
      UnityEngine.GUILayout.TextArea(
          "+ Kraken + getRFrmVel: " +
              (((Vector3d)active_vessel.rb_velocity) +
                   Krakensbane.GetFrameVelocity() + 
                   active_vessel.orbit.referenceBody.getRFrmVel(
                       active_vessel.CoM)));
      UnityEngine.GUILayout.TextArea(
          "Principia \"world\", no rotation : " +
          (Vector3d)VesselWorldVelocity(
              plugin_,
              active_vessel.id.ToString(),
              new XYZ{x = 0, y = 0, z = 0},
              double.PositiveInfinity));
      UnityEngine.GUILayout.TextArea(
          "GetVel : " +
              (Vector3d)active_vessel.orbit.GetVel());
      UnityEngine.GUILayout.TextArea(
          "CoM world position : " +
          ((Vector3d)active_vessel.CoM));
      UnityEngine.GUILayout.TextArea(
          "Principia world : " +
          (Vector3d)VesselWorldPosition(
              plugin_,
              active_vessel.id.ToString(),
              (XYZ)active_vessel.orbit.referenceBody.position));
    }
    UnityEngine.GUILayout.EndVertical();
    UnityEngine.GUI.DragWindow(
        position : new UnityEngine.Rect(left : 0f, top : 0f, width : 10000f,
                                        height : 20f));
  }

  private void InitializePlugin() {
<<<<<<< HEAD
=======
    rendered_trajectory_ = new VectorLine(
        lineName     : "rendered_trajectory_",
        linePoints   : new UnityEngine.Vector3[kLinePoints],
        lineMaterial : MapView.OrbitLinesMaterial,
        color        : XKCDColors.AcidGreen,
        width        : 5,
        lineType     : LineType.Discrete);
    rendered_trajectory_.vectorObject.transform.parent =
        ScaledSpace.Instance.transform;
    rendered_trajectory_.vectorObject.renderer.castShadows = false;
    rendered_trajectory_.vectorObject.renderer.receiveShadows = false;
    rendered_trajectory_.layer = 31;
>>>>>>> aca09b12
    plugin_ = NewPlugin(Planetarium.GetUniversalTime(),
                        Planetarium.fetch.Sun.flightGlobalsIndex,
                        Planetarium.fetch.Sun.gravParameter,
                        Planetarium.InverseRotAngle);
    BodyProcessor insert_body = body => {
      Log.Info("Inserting " + body.name + "...");
      InsertCelestial(plugin_,
                      body.flightGlobalsIndex,
                      body.gravParameter,
                      body.orbit.referenceBody.flightGlobalsIndex,
                      (XYZ)body.orbit.pos,
                      (XYZ)body.orbit.vel);
    };
    ApplyToBodyTree(insert_body);
    EndInitialization(plugin_);
    first_selected_celestial_ = 0;
    second_selected_celestial_ = 0;
    rendering_frame_ =
        NewBodyCentredNonRotatingFrame(plugin_, first_selected_celestial_);
    VesselProcessor insert_vessel = vessel => {
      Log.Info("Inserting " + vessel.name + "...");
      bool inserted =
          InsertOrKeepVessel(plugin_,
                             vessel.id.ToString(),
                             vessel.orbit.referenceBody.flightGlobalsIndex);
      if (!inserted) {
        Log.Fatal("Plugin initialization: vessel not inserted");
      } else {
        SetVesselStateOffset(plugin_,
                             vessel.id.ToString(),
                             (XYZ)vessel.orbit.pos,
                             (XYZ)vessel.orbit.vel);
      }
    };
    ApplyToVesselsInSpace(insert_vessel);
  }
}

}  // namespace ksp_plugin_adapter
}  // namespace principia<|MERGE_RESOLUTION|>--- conflicted
+++ resolved
@@ -344,8 +344,6 @@
   }
 
   private void InitializePlugin() {
-<<<<<<< HEAD
-=======
     rendered_trajectory_ = new VectorLine(
         lineName     : "rendered_trajectory_",
         linePoints   : new UnityEngine.Vector3[kLinePoints],
@@ -358,7 +356,6 @@
     rendered_trajectory_.vectorObject.renderer.castShadows = false;
     rendered_trajectory_.vectorObject.renderer.receiveShadows = false;
     rendered_trajectory_.layer = 31;
->>>>>>> aca09b12
     plugin_ = NewPlugin(Planetarium.GetUniversalTime(),
                         Planetarium.fetch.Sun.flightGlobalsIndex,
                         Planetarium.fetch.Sun.gravParameter,
