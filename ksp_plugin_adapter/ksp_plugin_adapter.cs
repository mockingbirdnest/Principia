--- conflicted
+++ resolved
@@ -1292,39 +1292,9 @@
       // We create the plugin at time 0, rather than
       // |Planetarium.GetUniversalTime()|, in order to get a deterministic
       // initial state.
-<<<<<<< HEAD
-      plugin_ = Interface.NewPlugin(0,
-                                    Planetarium.InverseRotAngle);
-      plugin_.InsertCelestialJacobiKeplerian(
-          celestial_index             :
-              Planetarium.fetch.Sun.flightGlobalsIndex,
-          parent_index                : null,
-          gravitational_parameter     :
-              Planetarium.fetch.Sun.gravParameter + " m^3/s^2",
-          mean_radius                 : Planetarium.fetch.Sun.Radius + " m",
-          axis_right_ascension        : null,
-          axis_declination            : null,
-          j2                          : null,
-          reference_radius            : null,
-          keplerian_elements          : null);
-      BodyProcessor insert_body = body => {
-        Log.Info("Inserting " + body.name + "...");
-        Orbit orbit = unmodified_orbits_[body];
-        double mean_motion = 2 * Math.PI / orbit.period;
-        var keplerian_elements = new KeplerianElements{
-            eccentricity                           = orbit.eccentricity,
-            semimajor_axis                         = double.NaN,
-            mean_motion                            = mean_motion,
-            inclination_in_degrees                 = orbit.inclination,
-            longitude_of_ascending_node_in_degrees = orbit.LAN,
-            argument_of_periapsis_in_degrees       = orbit.argumentOfPeriapsis,
-            mean_anomaly                           = orbit.meanAnomalyAtEpoch -
-                                                     orbit.epoch * mean_motion};
-=======
       for(;;) {
         plugin_ = Interface.NewPlugin(0,
                                       Planetarium.InverseRotAngle);
->>>>>>> 47931616
         plugin_.InsertCelestialJacobiKeplerian(
             celestial_index             :
                 Planetarium.fetch.Sun.flightGlobalsIndex,
@@ -1341,7 +1311,7 @@
           Log.Info("Inserting " + body.name + "...");
           Orbit orbit = unmodified_orbits_[body];
           double mean_motion = 2 * Math.PI / orbit.period;
-          var keplerian_elements = new InterfaceKeplerianElements{
+          var keplerian_elements = new KeplerianElements{
               eccentricity                           = orbit.eccentricity,
               semimajor_axis                         = double.NaN,
               mean_motion                            = mean_motion,
