--- conflicted
+++ resolved
@@ -2,15 +2,10 @@
 
 #include <string>
 
-<<<<<<< HEAD
 #include "Dimensionless.hpp"
 
-namespace Principia {
-namespace Quantities {
-=======
 namespace principia {
 namespace quantities {
->>>>>>> 178b42db
 template<int LengthExponent, int MassExponent, int TimeExponent,
          int CurrentExponent, int TemperatureExponent, int AmountExponent,
          int LuminousIntensityExponent, int WindingExponent,
