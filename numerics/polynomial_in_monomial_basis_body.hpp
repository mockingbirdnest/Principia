#pragma once

#include "numerics/polynomial_in_monomial_basis.hpp"

#include <algorithm>
#include <memory>
#include <string>
#include <tuple>
#include <utility>
#include <vector>

#include "absl/strings/str_cat.h"
#include "absl/strings/str_join.h"
#include "base/concepts.hpp"
#include "base/not_constructible.hpp"
#include "geometry/cartesian_product.hpp"
#include "geometry/serialization.hpp"
#include "numerics/combinatorics.hpp"
#include "numerics/elementary_functions.hpp"
#include "numerics/quadrature.hpp"
#include "quantities/quantities.hpp"

namespace principia {
namespace numerics {
namespace _polynomial_in_monomial_basis {
namespace internal {

using namespace principia::base::_concepts;
using namespace principia::base::_not_constructible;
using namespace principia::geometry::_cartesian_product;
using namespace principia::geometry::_serialization;
using namespace principia::numerics::_combinatorics;
using namespace principia::numerics::_elementary_functions;
using namespace principia::numerics::_quadrature;
using namespace principia::quantities::_quantities;

// A helper for changing the origin of a monomial (x - x₁)ⁿ.  It computes the
// coefficients of the same monomial as a polynomial of (x - x₂), i.e.:
//  cₙ(x - x₁)ⁿ = cₙ((x - x₂) + (x₁ - x₂))ⁿ =
//                Σ cₙ(n k)(x - x₂)ᵏ(x₁ - x₂)ⁿ⁻ᵏ
// where (n k) is the binomial coefficient.  The coefficients are for a
// polynomial of the given degree, with zeros for the unneeded high-degree
// terms.
template<typename Value, typename Argument, int degree, int n,
         typename = std::make_index_sequence<degree + 1>>
struct MonomialAtOrigin;

template<typename Value, typename Argument, int degree, int n,
         std::size_t... k>
struct MonomialAtOrigin<Value, Argument, degree, n,
                        std::index_sequence<k...>> {
  using Coefficients =
      typename PolynomialInMonomialBasis<Value, Argument, degree>::
          Coefficients;

  // The parameter coefficient is the coefficient of the monomial.  The
  // parameter shift is x₁ - x₂, computed only once by the caller.
  static Coefficients MakeCoefficients(
      std::tuple_element_t<n, Coefficients> const& coefficient,
      Difference<Argument> const& shift);
};

template<typename Value, typename Argument, int degree, int n,
         std::size_t... k>
auto MonomialAtOrigin<Value, Argument, degree, n,
                      std::index_sequence<k...>>::MakeCoefficients(
    std::tuple_element_t<n, Coefficients> const& coefficient,
    Difference<Argument> const& shift) -> Coefficients {
  return {(k <= n ? coefficient * Binomial(n, k) *
                        Pow<static_cast<int>(n - k)>(shift)
                  : std::tuple_element_t<k, Coefficients>{})...};
}

// A helper for changing the origin of an entire polynomial, by repeatedly
// using MonomialAtOrigin.  We need two helpers because changing the origin is
// a quadratic operation in terms of the degree.
template<typename Value, typename Argument, int degree_,
         typename = std::make_index_sequence<degree_ + 1>>
struct PolynomialAtOrigin;

template<typename Value, typename Argument, int degree,
         std::size_t... indices>
struct PolynomialAtOrigin<Value, Argument, degree,
                          std::index_sequence<indices...>> {
  using Polynomial = PolynomialInMonomialBasis<Value, Argument, degree>;

  static Polynomial MakePolynomial(
      typename Polynomial::Coefficients const& coefficients,
      Argument const& from_origin,
      Argument const& to_origin);
};

template<typename Value, typename Argument, int degree,
         std::size_t ...indices>
auto PolynomialAtOrigin<Value, Argument, degree,
                        std::index_sequence<indices...>>::
MakePolynomial(typename Polynomial::Coefficients const& coefficients,
               Argument const& from_origin,
               Argument const& to_origin) -> Polynomial {
  using vector_space::operator+;
  Difference<Argument> const shift = to_origin - from_origin;
  std::array<typename Polynomial::Coefficients, degree + 1> const
      all_coefficients{
          MonomialAtOrigin<Value, Argument, degree, indices>::
              MakeCoefficients(std::get<indices>(coefficients), shift)...};

  // It would be nicer to compute the sum using a fold expression, but Clang
  // refuses to find the operator + in that context.  Fold expressions, the
  // final frontier...
  typename Polynomial::Coefficients sum_coefficients;
  for (auto const& coefficients : all_coefficients) {
    sum_coefficients = sum_coefficients + coefficients;
  }
  return Polynomial(sum_coefficients, to_origin);
}

// Index-by-index assignment of RTuple to LTuple, which must have at least as
// many elements (and the types must match).
template<typename LTuple, typename RTuple,
         typename = std::make_index_sequence<std::tuple_size_v<RTuple>>>
struct TupleAssigner;

template<typename LTuple, typename RTuple, std::size_t... indices>
struct TupleAssigner<LTuple, RTuple, std::index_sequence<indices...>> {
  static void Assign(LTuple& left_tuple, RTuple const& right_tuple);
};

template<typename LTuple, typename RTuple, std::size_t... indices>
void TupleAssigner<LTuple, RTuple, std::index_sequence<indices...>>::Assign(
    LTuple& left_tuple,
    RTuple const& right_tuple) {
  // This fold expression effectively implements repeated assignments.
  ((std::get<indices>(left_tuple) = std::get<indices>(right_tuple)), ...);
}


// - 1 in the second type is ultimately to avoid evaluating Pow<0> as generating
// a one is hard.
template<typename LTuple, typename RTuple,
         typename = std::make_index_sequence<std::tuple_size_v<LTuple> - 1>>
struct TupleComposition;

template<typename LTuple, typename RTuple, std::size_t... left_indices>
struct TupleComposition<LTuple, RTuple, std::index_sequence<left_indices...>> {
  static constexpr auto Compose(LTuple const& left_tuple,
                                RTuple const& right_tuple);
};

template<typename LTuple, typename RTuple, std::size_t... left_indices>
constexpr auto
TupleComposition<LTuple, RTuple, std::index_sequence<left_indices...>>::Compose(
    LTuple const& left_tuple,
    RTuple const& right_tuple) {
  using vector_space::operator+;
  using vector_space::operator*;
  auto const degree_0 = std::tuple(std::get<0>(left_tuple));
  if constexpr (sizeof...(left_indices) == 0) {
    return degree_0;
  } else {
    // The + 1 in the expressions below match the - 1 in the primary declaration
    // of TupleComposition.
    return degree_0 + ((std::get<left_indices + 1>(left_tuple) *
                        polynomial_ring::Pow<left_indices + 1>(right_tuple)) +
                       ...);
  }
}


template<typename Tuple, int order,
         typename = std::make_index_sequence<std::tuple_size_v<Tuple> - order>>
struct TupleDerivation;

template<typename Tuple, int order, std::size_t... indices>
struct TupleDerivation<Tuple, order, std::index_sequence<indices...>> {
  static constexpr auto Derive(Tuple const& tuple);
};

template<typename Tuple, int order, std::size_t... indices>
constexpr auto
TupleDerivation<Tuple, order, std::index_sequence<indices...>>::Derive(
    Tuple const& tuple) {
  return std::make_tuple(FallingFactorial(order + indices, order) *
                         std::get<order + indices>(tuple)...);
}


template<typename Tuple, int count,
         typename = std::make_index_sequence<std::tuple_size_v<Tuple> - count>>
struct TupleDropper;

template<typename Tuple, int count, std::size_t... indices>
struct TupleDropper<Tuple, count, std::index_sequence<indices...>> {
  // Drops the first `count` elements of `tuple`.
  static constexpr auto Drop(Tuple const& tuple);
};

template<typename Tuple, int count, std::size_t... indices>
constexpr auto
TupleDropper<Tuple, count, std::index_sequence<indices...>>::Drop(
    Tuple const& tuple) {
  return std::make_tuple(std::get<count + indices>(tuple)...);
}


template<typename Argument, typename Tuple,
         typename = std::make_index_sequence<std::tuple_size_v<Tuple>>>
struct TupleIntegration;

template<typename Argument, typename Tuple, std::size_t... indices>
struct TupleIntegration<Argument, Tuple, std::index_sequence<indices...>> {
  static constexpr auto Integrate(Tuple const& tuple);
};

template<typename Argument, typename Tuple, std::size_t... indices>
constexpr auto
TupleIntegration<Argument, Tuple, std::index_sequence<indices...>>::Integrate(
    Tuple const& tuple) {
  constexpr auto zero = Primitive<std::tuple_element_t<0, Tuple>, Argument>{};
  return std::make_tuple(
      zero, std::get<indices>(tuple) / static_cast<double>(indices + 1)...);
}


template<typename Tuple, int k, int size = std::tuple_size_v<Tuple>>
struct TupleSerializer : not_constructible {
  static void WriteToMessage(
      Tuple const& tuple,
      not_null<serialization::PolynomialInMonomialBasis*> message);
  static void FillFromMessage(
      serialization::PolynomialInMonomialBasis const& message,
      Tuple& tuple);
  // Cannot be called DebugString because of ADL in its body.
  static std::vector<std::string> TupleDebugString(Tuple const& tuple,
                                                   std::string const& argument);
};

template<typename Tuple, int size>
struct TupleSerializer<Tuple, size, size> : not_constructible {
  static void WriteToMessage(
      Tuple const& tuple,
      not_null<serialization::PolynomialInMonomialBasis*> message);
  static void FillFromMessage(
      serialization::PolynomialInMonomialBasis const& message,
      Tuple& tuple);
  // Cannot be called DebugString because of ADL in its body.
  static std::vector<std::string> TupleDebugString(Tuple const& tuple,
                                                   std::string const& argument);
};

template<typename Tuple, int k, int size>
void TupleSerializer<Tuple, k, size>::WriteToMessage(
    Tuple const& tuple,
    not_null<serialization::PolynomialInMonomialBasis*> message) {
  DoubleOrQuantityOrPointOrMultivectorSerializer<
      std::tuple_element_t<k, Tuple>,
      serialization::PolynomialInMonomialBasis::Coefficient>::
      WriteToMessage(std::get<k>(tuple), message->add_coefficient());
  TupleSerializer<Tuple, k + 1, size>::WriteToMessage(tuple, message);
}

template<typename Tuple, int k, int size>
void TupleSerializer<Tuple, k, size>::FillFromMessage(
    serialization::PolynomialInMonomialBasis const& message,
    Tuple& tuple) {
  std::get<k>(tuple) =
      DoubleOrQuantityOrPointOrMultivectorSerializer<
          std::tuple_element_t<k, Tuple>,
          serialization::PolynomialInMonomialBasis::Coefficient>::
          ReadFromMessage(message.coefficient(k));
  TupleSerializer<Tuple, k + 1, size>::FillFromMessage(message, tuple);
}

template<typename Tuple, int k, int size>
std::vector<std::string> TupleSerializer<Tuple, k, size>::TupleDebugString(
    Tuple const& tuple,
    std::string const& argument) {
  auto tail =
      TupleSerializer<Tuple, k + 1, size>::TupleDebugString(tuple, argument);
  auto const coefficient = std::get<k>(tuple);
  if (coefficient == std::tuple_element_t<k, Tuple>{}) {
    return tail;
  }
  std::string head;
  switch (k) {
    case 0:
      head = DebugString(coefficient);
      break;
    case 1:
      head = absl::StrCat(DebugString(coefficient), " * ", argument);
      break;
    default:
      head = absl::StrCat(DebugString(coefficient), " * ", argument, "^", k);
      break;
  }
  tail.insert(tail.begin(), head);
  return tail;
}

template<typename Tuple, int size>
void TupleSerializer<Tuple, size, size>::WriteToMessage(
    Tuple const& tuple,
    not_null<serialization::PolynomialInMonomialBasis*> message) {}

template<typename Tuple, int size>
void TupleSerializer<Tuple, size, size>::FillFromMessage(
    serialization::PolynomialInMonomialBasis const& message,
    Tuple& tuple) {}

template<typename Tuple, int size>
std::vector<std::string> TupleSerializer<Tuple, size, size>::TupleDebugString(
    Tuple const& tuple,
    std::string const& argument) {
  return {};
}


template<typename Value, typename Argument, int degree>
PolynomialInMonomialBasis<Value, Argument, degree>&& Policy::WithEvaluator(
    PolynomialInMonomialBasis<Value, Argument, degree>&& polynomial) const {
  switch (kind_) {
    case serialization::PolynomialInMonomialBasis::Policy::
        ALWAYS_ESTRIN_WITHOUT_FMA:
      return std::move(polynomial).template WithEvaluator<EstrinWithoutFMA>();
    case serialization::PolynomialInMonomialBasis::Policy::ALWAYS_ESTRIN:
      return std::move(polynomial).template WithEvaluator<Estrin>();
  }
  LOG(FATAL) << "Unexpected policy " << kind_;
}

inline constexpr Policy Policy::AlwaysEstrin() {
  return Policy(
      serialization::PolynomialInMonomialBasis::Policy::ALWAYS_ESTRIN);
}

inline constexpr Policy Policy::AlwaysEstrinWithoutFMA() {
  return Policy(
      serialization::PolynomialInMonomialBasis::Policy::
                    ALWAYS_ESTRIN_WITHOUT_FMA);
}

inline void Policy::WriteToMessage(
    not_null<serialization::PolynomialInMonomialBasis::Policy*> message) const {
  message->set_kind(kind_);
}

inline Policy Policy::ReadFromMessage(
    serialization::PolynomialInMonomialBasis::Policy const& message) {
  return Policy(message.kind());
}

inline constexpr Policy::Policy(
    serialization::PolynomialInMonomialBasis::Policy::Kind const kind)
    : kind_(kind) {}


template<typename Value_, typename Argument_, int degree_>
constexpr PolynomialInMonomialBasis<Value_, Argument_, degree_>::
PolynomialInMonomialBasis(Coefficients coefficients,
                          Argument const& origin)
    : coefficients_(std::move(coefficients)),
      origin_(origin),
      evaluator_(DefaultEvaluator()) {}

template<typename Value_, typename Argument_, int degree_>
template<template<typename, typename, int> typename Evaluator>
constexpr PolynomialInMonomialBasis<Value_, Argument_, degree_>::
PolynomialInMonomialBasis(Coefficients coefficients,
                          Argument const& origin,
                          with_evaluator_t<Evaluator>)
    : coefficients_(std::move(coefficients)),
      origin_(origin),
      evaluator_(
          Evaluator<Value, Difference<Argument>, degree_>::Singleton()) {}

template<typename Value_, typename Argument_, int degree_>
constexpr PolynomialInMonomialBasis<Value_, Argument_, degree_>::
PolynomialInMonomialBasis(Coefficients coefficients)
  requires additive_group<Argument>
    : coefficients_(std::move(coefficients)),
      origin_(Argument{}),
      evaluator_(DefaultEvaluator()) {}

template<typename Value_, typename Argument_, int degree_>
template<template<typename, typename, int> typename Evaluator>
constexpr PolynomialInMonomialBasis<Value_, Argument_, degree_>::
PolynomialInMonomialBasis(Coefficients coefficients,
                          with_evaluator_t<Evaluator>)
  requires additive_group<Argument>
    : coefficients_(std::move(coefficients)),
      origin_(Argument{}),
      evaluator_(
          Evaluator<Value, Difference<Argument>, degree_>::Singleton()) {}

template<typename Value_, typename Argument_, int degree_>
template<int higher_degree_>
PolynomialInMonomialBasis<Value_, Argument_, degree_>::
operator PolynomialInMonomialBasis<Value_, Argument_, higher_degree_>() const {
  static_assert(degree_ <= higher_degree_);
  using Result = PolynomialInMonomialBasis<Value, Argument, higher_degree_>;
  typename Result::Coefficients higher_coefficients;
  TupleAssigner<typename Result::Coefficients, Coefficients>::Assign(
      higher_coefficients, coefficients_);
  return Result(higher_coefficients, origin_);
}

template<typename Value_, typename Argument_, int degree_>
PolynomialInMonomialBasis<Value_, Argument_, degree_>&
PolynomialInMonomialBasis<Value_, Argument_, degree_>::
operator+=(PolynomialInMonomialBasis const& right) {
  *this = *this + right;
  return *this;
}

template<typename Value_, typename Argument_, int degree_>
PolynomialInMonomialBasis<Value_, Argument_, degree_>&
PolynomialInMonomialBasis<Value_, Argument_, degree_>::
operator-=(PolynomialInMonomialBasis const& right) {
  *this = *this - right;
  return *this;
}

template<typename Value_, typename Argument_, int degree_>
Value_ PolynomialInMonomialBasis<Value_, Argument_, degree_>::
operator()(Argument const argument) const {
  return Evaluator<Value, Difference<Argument>, degree_>::Evaluate(
      coefficients_, argument - origin_, evaluator_);
}

template<typename Value_, typename Argument_, int degree_>
Derivative<Value_, Argument_>
PolynomialInMonomialBasis<Value_, Argument_, degree_>::
EvaluateDerivative(Argument const argument) const {
  return Evaluator<Value, Difference<Argument>, degree_>::EvaluateDerivative(
      coefficients_, argument - origin_, evaluator_);
}

template<typename Value_, typename Argument_, int degree_>
void PolynomialInMonomialBasis<Value_, Argument_, degree_>::
<<<<<<< HEAD
EvaluateBoth(Argument const argument,
             Value& value,
             quantities::_arithmetic::Derivative<Value, Argument>& derivative)
    const {
  Evaluator<Value, Difference<Argument>, degree_>::EvaluateBoth(
=======
EvaluateWithDerivative(Argument const argument,
                       Value& value,
                       quantities::_arithmetic::Derivative<Value, Argument>&
                           derivative) const {
  Evaluator<Value, Difference<Argument>, degree_>::EvaluateWithDerivative(
>>>>>>> eb4679a6
      coefficients_, argument - origin_, evaluator_, value, derivative);
}

template<typename Value_, typename Argument_, int degree_>
constexpr int PolynomialInMonomialBasis<Value_, Argument_, degree_>::
degree() const {
  return degree_;
}

template<typename Value_, typename Argument_, int degree_>
bool PolynomialInMonomialBasis<Value_, Argument_, degree_>::
is_zero() const {
  return coefficients_ == Coefficients{};
}

template<typename Value_, typename Argument_, int degree_>
typename PolynomialInMonomialBasis<Value_, Argument_, degree_>::
Coefficients const&
PolynomialInMonomialBasis<Value_, Argument_, degree_>::coefficients() const {
  return coefficients_;
}

template<typename Value_, typename Argument_, int degree_>
Argument_ const& PolynomialInMonomialBasis<Value_, Argument_, degree_>::
origin() const {
  return origin_;
}

template<typename Value_, typename Argument_, int degree_>
PolynomialInMonomialBasis<Value_, Argument_, degree_>
PolynomialInMonomialBasis<Value_, Argument_, degree_>::
AtOrigin(Argument const& origin) const {
  return PolynomialAtOrigin<Value, Argument, degree_>::
      MakePolynomial(coefficients_,
                     /*from_origin=*/origin_,
                     /*to_origin=*/origin);
}

template<typename Value_, typename Argument_, int degree_>
template<int order>
PolynomialInMonomialBasis<
    Derivative<Value_, Argument_, order>, Argument_, degree_ - order>
PolynomialInMonomialBasis<Value_, Argument_, degree_>::
Derivative() const {
  return PolynomialInMonomialBasis<
             quantities::_arithmetic::Derivative<Value, Argument, order>,
             Argument,
             degree_ - order>(
             TupleDerivation<Coefficients, order>::Derive(coefficients_),
             origin_);
}

template<typename Value_, typename Argument_, int degree_>
PolynomialInMonomialBasis<Primitive<Value_, Argument_>, Argument_, degree_ + 1>
PolynomialInMonomialBasis<Value_, Argument_, degree_>::Primitive() const
  requires additive_group<Value> {
  return PolynomialInMonomialBasis<
             quantities::_arithmetic::Primitive<Value, Argument>,
             Argument,
             degree_ + 1>(
             TupleIntegration<Argument, Coefficients>::Integrate(coefficients_),
             origin_);
}

template<typename Value_, typename Argument_, int degree_>
Primitive<Value_, Argument_>
PolynomialInMonomialBasis<Value_, Argument_, degree_>::
Integrate(Argument const& argument1,
          Argument const& argument2) const
  requires additive_group<Value> {
  // + 2 is to take into account the truncation resulting from integer division.
  return _quadrature::GaussLegendre<(degree_ + 2) / 2>(*this,
                                                       argument1, argument2);
}

template<typename Value_, typename Argument_, int degree_>
template<template<typename, typename, int> typename Evaluator>
PolynomialInMonomialBasis<Value_, Argument_, degree_>&&
PolynomialInMonomialBasis<Value_, Argument_, degree_>::WithEvaluator() && {
  evaluator_ = Evaluator<Value, Difference<Argument>, degree_>::Singleton();
  return std::move(*this);
}

template<typename Value_, typename Argument_, int degree_>
void PolynomialInMonomialBasis<Value_, Argument_, degree_>::
    WriteToMessage(not_null<serialization::Polynomial*> message) const {
  // No serialization for Boost types.
  if constexpr (!boost_cpp_number<Value>) {
    message->set_degree(degree_);
    auto* const extension = message->MutableExtension(
        serialization::PolynomialInMonomialBasis::extension);
    TupleSerializer<Coefficients, 0>::WriteToMessage(coefficients_, extension);
    DoubleOrQuantityOrPointOrMultivectorSerializer<
        Argument,
        serialization::PolynomialInMonomialBasis>::WriteToMessage(origin_,
                                                                  extension);
    Evaluator<Value, Difference<Argument>, degree_>::WriteToMessage(
        extension->mutable_evaluator(), evaluator_);
  }
}

template<typename Value_, typename Argument_, int degree_>
PolynomialInMonomialBasis<Value_, Argument_, degree_>
PolynomialInMonomialBasis<Value_, Argument_, degree_>::
ReadFromMessage(serialization::Polynomial const& message) {
  return ReadFromMessage(message, /*evaluator=*/nullptr);
}

template<typename Value_, typename Argument_, int degree_>
template<template<typename, typename, int> typename Evaluator>
PolynomialInMonomialBasis<Value_, Argument_, degree_>
PolynomialInMonomialBasis<Value_, Argument_, degree_>::
ReadFromMessage(serialization::Polynomial const& message) {
  return ReadFromMessage(
      message,
      Evaluator<Value, Difference<Argument>, degree_>::Singleton());
}

template<typename Value_, typename Argument_, int degree_>
constexpr not_null<Evaluator<Value_, Difference<Argument_>, degree_> const*>
PolynomialInMonomialBasis<Value_, Argument_, degree_>::DefaultEvaluator() {
  if constexpr (degree_ <= 3) {
    return Horner<Value_, Difference<Argument_>, degree_>::Singleton();
  } else {
    return Estrin<Value_, Difference<Argument_>, degree_>::Singleton();
  }
}

template<typename Value_, typename Argument_, int degree_>
PolynomialInMonomialBasis<Value_, Argument_, degree_>
PolynomialInMonomialBasis<Value_, Argument_, degree_>::ReadFromMessage(
    serialization::Polynomial const& message,
    Evaluator<Value, Difference<Argument>, degree_> const* const evaluator) {
  CHECK_EQ(degree_, message.degree()) << message.DebugString();
  CHECK(message.HasExtension(
           serialization::PolynomialInMonomialBasis::extension))
      << message.DebugString();
  auto const& extension =
      message.GetExtension(
          serialization::PolynomialInMonomialBasis::extension);

  bool const is_pre_gröbner = extension.origin_case() ==
    serialization::PolynomialInMonomialBasis::ORIGIN_NOT_SET;
  bool const is_pre_καραθεοδωρή = !extension.has_evaluator();
  LOG_IF(WARNING, is_pre_καραθεοδωρή)
      << "Reading pre-"
      << (is_pre_gröbner ? "Gröbner" : "Καραθεοδωρή")
      << " PolynomialInMonomialBasis";


  Coefficients coefficients;
  TupleSerializer<Coefficients, 0>::FillFromMessage(extension, coefficients);

  auto const origin = is_pre_gröbner
                          ? Argument{}
                          : DoubleOrQuantityOrPointOrMultivectorSerializer<
                                Argument,
                                serialization::PolynomialInMonomialBasis>::
                                ReadFromMessage(extension);
  auto polynomial = PolynomialInMonomialBasis(coefficients, origin);

  if (is_pre_καραθεοδωρή) {
    CHECK_NE(evaluator, nullptr)
        << "No evaluator specified for pre-Καραθεοδωρή deserialization "
        << extension.DebugString();
    polynomial.evaluator_ = evaluator;
  } else {
    CHECK_EQ(evaluator, nullptr)
        << "Evaluator should not be specified for post-Καραθεοδωρή "
        << "deserialization" << extension.DebugString();
    polynomial.evaluator_ =
        Evaluator<Value, Difference<Argument>, degree_>::ReadFromMessage(
            extension.evaluator());
  }
  return polynomial;
}

template<typename Value, typename Argument, int rdegree_>
constexpr PolynomialInMonomialBasis<Value, Argument, rdegree_> operator+(
    PolynomialInMonomialBasis<Value, Argument, rdegree_> const& right) {
  return right;
}

template<typename Value, typename Argument, int rdegree_>
constexpr PolynomialInMonomialBasis<Value, Argument, rdegree_> operator-(
    PolynomialInMonomialBasis<Value, Argument, rdegree_> const& right) {
  using vector_space::operator-;
  return PolynomialInMonomialBasis<Value, Argument, rdegree_>(
      -right.coefficients_,
      right.origin_);
}

template<typename Value, typename Argument, int ldegree_, int rdegree_>
FORCE_INLINE(constexpr)
PolynomialInMonomialBasis<Value, Argument, std::max(ldegree_, rdegree_)>
operator+(PolynomialInMonomialBasis<Value, Argument, ldegree_> const& left,
          PolynomialInMonomialBasis<Value, Argument, rdegree_> const& right) {
  using vector_space::operator+;
  CONSTEXPR_CHECK(left.origin_ == right.origin_);
  return PolynomialInMonomialBasis<Value, Argument,
                                   std::max(ldegree_, rdegree_)>(
      left.coefficients_ + right.coefficients_,
      left.origin_);
}

template<typename Value, typename Argument, int ldegree_, int rdegree_>
FORCE_INLINE(constexpr)
PolynomialInMonomialBasis<Value, Argument, std::max(ldegree_, rdegree_)>
operator-(PolynomialInMonomialBasis<Value, Argument, ldegree_> const& left,
          PolynomialInMonomialBasis<Value, Argument, rdegree_> const& right) {
  using vector_space::operator-;
  CONSTEXPR_CHECK(left.origin_ == right.origin_);
  return PolynomialInMonomialBasis<Value, Argument,
                                    std::max(ldegree_, rdegree_)>(
      left.coefficients_ - right.coefficients_,
      left.origin_);
}

template<typename Scalar,
         typename Value, typename Argument, int degree_>
FORCE_INLINE(constexpr)
PolynomialInMonomialBasis<Product<Scalar, Value>, Argument, degree_>
operator*(Scalar const& left,
          PolynomialInMonomialBasis<Value, Argument, degree_> const& right) {
  using vector_space::operator*;
  return PolynomialInMonomialBasis<Product<Scalar, Value>, Argument, degree_>(
      left * right.coefficients_, right.origin_);
}

template<typename Scalar,
         typename Value, typename Argument, int degree_>
FORCE_INLINE(constexpr)
PolynomialInMonomialBasis<Product<Value, Scalar>, Argument, degree_>
operator*(PolynomialInMonomialBasis<Value, Argument, degree_> const& left,
          Scalar const& right) {
  using vector_space::operator*;
  return PolynomialInMonomialBasis<Product<Value, Scalar>, Argument, degree_>(
      left.coefficients_ * right, left.origin_);
}

template<typename Scalar,
         typename Value, typename Argument, int degree_>
FORCE_INLINE(constexpr)
PolynomialInMonomialBasis<Quotient<Value, Scalar>, Argument, degree_>
operator/(PolynomialInMonomialBasis<Value, Argument, degree_> const& left,
          Scalar const& right) {
  using vector_space::operator/;
  return PolynomialInMonomialBasis<Quotient<Value, Scalar>, Argument, degree_>(
      left.coefficients_ / right, left.origin_);
}

template<typename LValue, typename RValue,
         typename Argument, int ldegree_, int rdegree_>
FORCE_INLINE(constexpr)
PolynomialInMonomialBasis<Product<LValue, RValue>, Argument,
                          ldegree_ + rdegree_>
operator*(PolynomialInMonomialBasis<LValue, Argument, ldegree_> const& left,
          PolynomialInMonomialBasis<RValue, Argument, rdegree_> const& right) {
  using polynomial_ring::operator*;
  CONSTEXPR_CHECK(left.origin_ == right.origin_);
  return PolynomialInMonomialBasis<Product<LValue, RValue>, Argument,
                                    ldegree_ + rdegree_>(
             left.coefficients_ * right.coefficients_,
             left.origin_);
}

#if PRINCIPIA_COMPILER_MSVC_HANDLES_POLYNOMIAL_OPERATORS
template<typename Value, typename Argument, int ldegree_>
constexpr PolynomialInMonomialBasis<Value, Argument, ldegree_>
operator+(
    PolynomialInMonomialBasis<Difference<Value>, Argument, ldegree_> const&
        left,
    Value const& right) {
  auto const dropped_left_coefficients =
      TupleDropper<typename PolynomialInMonomialBasis<
                       Difference<Value>, Argument, ldegree_>::Coefficients,
                   /*count=*/1>::Drop(left.coefficients_);
  return PolynomialInMonomialBasis<Value, Argument, ldegree_>(
      std::tuple_cat(std::tuple(std::get<0>(left.coefficients_) + right),
                     dropped_left_coefficients),
      left.origin_);
}
#endif

template<typename Value, typename Argument, int rdegree_>
constexpr PolynomialInMonomialBasis<Value, Argument, rdegree_>
operator+(
    Value const& left,
    PolynomialInMonomialBasis<Difference<Value>, Argument, rdegree_> const&
        right) {
  auto const dropped_right_coefficients =
      TupleDropper<typename PolynomialInMonomialBasis<
                       Difference<Value>, Argument, rdegree_>::
                       Coefficients,
                   /*count=*/1>::Drop(right.coefficients_);
  return PolynomialInMonomialBasis<Value, Argument, rdegree_>(
      std::tuple_cat(std::tuple(left + std::get<0>(right.coefficients_)),
                     dropped_right_coefficients),
      right.origin_);
}

template<typename Value, typename Argument, int ldegree_>
constexpr PolynomialInMonomialBasis<Difference<Value>, Argument, ldegree_>
operator-(PolynomialInMonomialBasis<Value, Argument, ldegree_> const& left,
          Value const& right) {
  auto const dropped_left_coefficients =
      TupleDropper<typename PolynomialInMonomialBasis<
                       Value, Argument, ldegree_>::Coefficients,
                   /*count=*/1>::Drop(left.coefficients_);
  return PolynomialInMonomialBasis<Difference<Value>, Argument, ldegree_>(
      std::tuple_cat(std::tuple(std::get<0>(left.coefficients_) - right),
                     dropped_left_coefficients),
      left.origin_);
}

template<typename Value, typename Argument, int rdegree_>
constexpr PolynomialInMonomialBasis<Difference<Value>, Argument, rdegree_>
operator-(Value const& left,
          PolynomialInMonomialBasis<Value, Argument, rdegree_> const& right) {
  auto const dropped_right_coefficients =
      TupleDropper<typename PolynomialInMonomialBasis<
                       Value, Argument, rdegree_>::Coefficients,
                   /*count=*/1>::Drop(right.coefficients_);
  return PolynomialInMonomialBasis<Difference<Value>, Argument, rdegree_>(
      std::tuple_cat(std::tuple(left - std::get<0>(right.coefficients_)),
                     dropped_right_coefficients),
      right.origin_);
}

template<typename LValue, typename RValue,
         typename RArgument, int ldegree_, int rdegree_>
constexpr PolynomialInMonomialBasis<LValue, RArgument, ldegree_ * rdegree_>
Compose(PolynomialInMonomialBasis<LValue, RValue, ldegree_> const& left,
        PolynomialInMonomialBasis<RValue, RArgument, rdegree_> const& right) {
  using LArgument = RValue;
  using LCoefficients =
      typename PolynomialInMonomialBasis<LValue, LArgument, ldegree_>::
          Coefficients;
  using RCoefficients =
      typename PolynomialInMonomialBasis<RValue, RArgument, rdegree_>::
          Coefficients;
  auto const left_at_origin = left.AtOrigin(LArgument{});
  return PolynomialInMonomialBasis<LValue, RArgument, ldegree_ * rdegree_>(
      TupleComposition<LCoefficients, RCoefficients>::Compose(
          left_at_origin.coefficients_, right.coefficients_),
      right.origin_);
}

template<typename LValue, typename RValue,
         typename Argument, int ldegree_, int rdegree_>
FORCE_INLINE(constexpr)
PolynomialInMonomialBasis<
    typename Hilbert<LValue, RValue>::InnerProductType, Argument,
    ldegree_ + rdegree_>
PointwiseInnerProduct(
    PolynomialInMonomialBasis<LValue, Argument, ldegree_> const& left,
    PolynomialInMonomialBasis<RValue, Argument, rdegree_> const& right) {
  using pointwise_inner_product::PointwiseInnerProduct;
  CONSTEXPR_CHECK(left.origin_ == right.origin_);
  return PolynomialInMonomialBasis<
      typename Hilbert<LValue, RValue>::InnerProductType, Argument,
      ldegree_ + rdegree_>(
          PointwiseInnerProduct(left.coefficients_, right.coefficients_),
          left.origin_);
}

template<typename Value, typename Argument, int degree_>
std::ostream& operator<<(
    std::ostream& out,
    PolynomialInMonomialBasis<Value, Argument, degree_> const& polynomial) {
  using Coefficients =
      typename PolynomialInMonomialBasis<Value, Argument, degree_>::
          Coefficients;
  std::vector<std::string> debug_string;
  debug_string = TupleSerializer<Coefficients, 0>::TupleDebugString(
      polynomial.coefficients_,
      absl::StrCat("(T - ", DebugString(polynomial.origin_), ")"));
  if (debug_string.empty()) {
    out << DebugString(Value{});
  } else {
    out << absl::StrJoin(debug_string, " + ");
  }
  return out;
}

}  // namespace internal
}  // namespace _polynomial_in_monomial_basis
}  // namespace numerics
}  // namespace principia<|MERGE_RESOLUTION|>--- conflicted
+++ resolved
@@ -436,19 +436,11 @@
 
 template<typename Value_, typename Argument_, int degree_>
 void PolynomialInMonomialBasis<Value_, Argument_, degree_>::
-<<<<<<< HEAD
-EvaluateBoth(Argument const argument,
-             Value& value,
-             quantities::_arithmetic::Derivative<Value, Argument>& derivative)
-    const {
-  Evaluator<Value, Difference<Argument>, degree_>::EvaluateBoth(
-=======
 EvaluateWithDerivative(Argument const argument,
                        Value& value,
                        quantities::_arithmetic::Derivative<Value, Argument>&
                            derivative) const {
   Evaluator<Value, Difference<Argument>, degree_>::EvaluateWithDerivative(
->>>>>>> eb4679a6
       coefficients_, argument - origin_, evaluator_, value, derivative);
 }
 
