#pragma once

#include "numerics/polynomial_evaluators.hpp"

#include <cstddef>
#include <tuple>

#include "base/bits.hpp"
#include "numerics/elementary_functions.hpp"

namespace principia {
namespace numerics {
namespace _polynomial_evaluators {
namespace internal {

using namespace principia::base::_bits;
using namespace principia::numerics::_elementary_functions;

// Internal helper for Estrin evaluation.  `degree` is the degree of the overall
// polynomial, `low` and `subdegree` defines the subpolynomial that we currently
// evaluate, i.e., the one with a constant term coefficient
// `std::get<low>(coefficients)` and degree `subdegree`.
template<typename Value, typename Argument,
         int degree, bool fma, int low, int subdegree>
struct InternalEstrinEvaluator {
  using Coefficients =
      typename Evaluator<Value, Argument, degree>::Coefficients;

  FORCE_INLINE(static) Derivative<Value, Argument, low> Evaluate(
      Coefficients const& coefficients,
      Argument const& argument);
  FORCE_INLINE(static) Derivative<Value, Argument, low> EvaluateDerivative(
      Coefficients const& coefficients,
      Argument const& argument);
};

template<typename Value, typename Argument, int degree, bool fma, int low>
struct InternalEstrinEvaluator<Value, Argument, degree, fma, low, 1> {
  using Coefficients =
      typename Evaluator<Value, Argument, degree>::Coefficients;

  FORCE_INLINE(static) Derivative<Value, Argument, low> Evaluate(
      Coefficients const& coefficients,
      Argument const& argument);
  FORCE_INLINE(static) Derivative<Value, Argument, low> EvaluateDerivative(
      Coefficients const& coefficients,
      Argument const& argument);
};

template<typename Value, typename Argument, int degree, bool fma, int low>
struct InternalEstrinEvaluator<Value, Argument, degree, fma, low, 0> {
  using Coefficients =
      typename Evaluator<Value, Argument, degree>::Coefficients;

  FORCE_INLINE(static) Derivative<Value, Argument, low> Evaluate(
      Coefficients const& coefficients,
      Argument const& argument);
  FORCE_INLINE(static) Derivative<Value, Argument, low> EvaluateDerivative(
      Coefficients const& coefficients,
      Argument const& argument);
};

template<typename Value, typename Argument, int degree, bool fma, int low>
struct InternalEstrinEvaluator<Value, Argument, degree, fma, low, -1> {
  using Coefficients =
      typename Evaluator<Value, Argument, degree>::Coefficients;

  FORCE_INLINE(static) Derivative<Value, Argument, low> Evaluate(
      Coefficients const& coefficients,
      Argument const& argument);
  FORCE_INLINE(static) Derivative<Value, Argument, low> EvaluateDerivative(
      Coefficients const& coefficients,
      Argument const& argument);
};

template<typename Value, typename Argument,
         int degree, bool fma, int low, int subdegree>
FORCE_INLINE(inline) Derivative<Value, Argument, low>
InternalEstrinEvaluator<Value, Argument, degree, fma, low, subdegree>::
Evaluate(Coefficients const& coefficients,
         Argument const& argument) {
  static_assert(subdegree >= 2,
                "Unexpected subdegree in InternalEstrinEvaluator::Evaluate");
  constexpr int m = PowerOf2Le(subdegree);

  auto const a =
      InternalEstrinEvaluator<Value, Argument,
                              degree, fma, low + m, subdegree - m>::
          Evaluate(coefficients, argument);
  auto const b =
      InternalEstrinEvaluator<Value, Argument, degree, fma, low, m - 1>::
          Evaluate(coefficients, argument);

  // Because this function is heavily inlined (including the recursive calls) we
  // rely on common subexpression elimination to detect that we repeatedly
  // compute x², x⁴, etc. and to only compute each power once.  Inspecting the
  // generated code, we verified that the right thing actually happens.
  // This relies on the fact that `Pow` is computed using the Russian peasant
  // algorithm.
  auto const xᵐ = Pow<m>(argument);
  if constexpr (fma) {
    return FusedMultiplyAdd(a, xᵐ, b);
  } else {
    return a * xᵐ + b;
  }
}

template<typename Value, typename Argument,
         int degree, bool fma, int low, int subdegree>
FORCE_INLINE(inline) Derivative<Value, Argument, low>
InternalEstrinEvaluator<Value, Argument, degree, fma, low, subdegree>::
EvaluateDerivative(Coefficients const& coefficients,
                   Argument const& argument) {
  static_assert(subdegree >= 2,
                "Unexpected subdegree in InternalEstrinEvaluator::"
                "EvaluateDerivative");
  constexpr int m = PowerOf2Le(subdegree);

  auto const a =
      InternalEstrinEvaluator<Value, Argument,
                              degree, fma, low + m, subdegree - m>::
          EvaluateDerivative(coefficients, argument);
  auto const b =
      InternalEstrinEvaluator<Value, Argument, degree, fma, low, m - 1>::
          EvaluateDerivative(coefficients, argument);

  auto const xᵐ = Pow<m>(argument);
  if constexpr (fma) {
    return FusedMultiplyAdd(a, xᵐ, b);
  } else {
    return a * xᵐ + b;
  }
}

template<typename Value, typename Argument, int degree, bool fma, int low>
FORCE_INLINE(inline) Derivative<Value, Argument, low>
InternalEstrinEvaluator<Value, Argument, degree, fma, low, 1>::
Evaluate(Coefficients const& coefficients,
         Argument const& argument) {
  auto const& x = argument;
  auto const& a = std::get<low + 1>(coefficients);
  auto const& b = std::get<low>(coefficients);
  if constexpr (fma) {
    return FusedMultiplyAdd(a, x, b);
  } else {
    return a * x + b;
  }
}

template<typename Value, typename Argument, int degree, bool fma, int low>
FORCE_INLINE(inline) Derivative<Value, Argument, low>
InternalEstrinEvaluator<Value, Argument, degree, fma, low, 0>::
Evaluate(Coefficients const& coefficients,
         Argument const& argument) {
  return std::get<low>(coefficients);
}

template<typename Value, typename Argument, int degree, bool fma, int low>
FORCE_INLINE(inline) Derivative<Value, Argument, low>
InternalEstrinEvaluator<Value, Argument, degree, fma, low, -1>::
Evaluate(Coefficients const& coefficients,
         Argument const& argument) {
  return Derivative<Value, Argument, low>{};
}

template<typename Value, typename Argument, int degree, bool fma, int low>
FORCE_INLINE(inline) Derivative<Value, Argument, low>
InternalEstrinEvaluator<Value, Argument, degree, fma, low, 1>::
EvaluateDerivative(Coefficients const& coefficients,
                   Argument const& argument) {
  auto const& x = argument;
  auto const& a = (low + 1) * std::get<low + 1>(coefficients);
  auto const& b = low * std::get<low>(coefficients);
  if constexpr (fma) {
    return FusedMultiplyAdd(a, x, b);
  } else {
    return a * x + b;
  }
}

template<typename Value, typename Argument, int degree, bool fma, int low>
FORCE_INLINE(inline) Derivative<Value, Argument, low>
InternalEstrinEvaluator<Value, Argument, degree, fma, low, 0>::
EvaluateDerivative(Coefficients const& coefficients,
                   Argument const& argument) {
  return low * std::get<low>(coefficients);
}

template<typename Value, typename Argument, int degree, bool fma, int low>
FORCE_INLINE(inline) Derivative<Value, Argument, low>
InternalEstrinEvaluator<Value, Argument, degree, fma, low, -1>::
EvaluateDerivative(Coefficients const& coefficients,
                   Argument const& argument) {
  return Derivative<Value, Argument, low>{};
}

// Internal helper for Horner evaluation.  `degree` is the degree of the overall
// polynomial, `low` defines the subpolynomial that we currently evaluate, i.e.,
// the one with a constant term coefficient `std::get<low>(coefficients)`.
template<typename Value, typename Argument, int degree, bool fma, int low>
struct InternalHornerEvaluator {
  using Coefficients =
      typename Evaluator<Value, Argument, degree>::Coefficients;

  FORCE_INLINE(static) Derivative<Value, Argument, low>
  Evaluate(Coefficients const& coefficients,
           Argument const& argument);
  FORCE_INLINE(static) Derivative<Value, Argument, low>
  EvaluateDerivative(Coefficients const& coefficients,
                     Argument const& argument);
};

template<typename Value, typename Argument, int degree, bool fma>
struct InternalHornerEvaluator<Value, Argument, degree, fma, degree> {
  using Coefficients =
      typename Evaluator<Value, Argument, degree>::Coefficients;

  FORCE_INLINE(static) Derivative<Value, Argument, degree>
  Evaluate(Coefficients const& coefficients,
           Argument const& argument);
  FORCE_INLINE(static) Derivative<Value, Argument, degree>
  EvaluateDerivative(Coefficients const& coefficients,
                     Argument const& argument);
};

template<typename Value, typename Argument, int degree, bool fma, int low>
FORCE_INLINE(inline) Derivative<Value, Argument, low>
InternalHornerEvaluator<Value, Argument, degree, fma, low>::
Evaluate(Coefficients const& coefficients,
         Argument const& argument) {
  if constexpr (low > degree) {
    return Derivative<Value, Argument, low>{};
  } else {
    auto const& x = argument;
    auto const a =
        InternalHornerEvaluator<Value, Argument, degree, fma, low + 1>::
            Evaluate(coefficients, argument);
    auto const& b = std::get<low>(coefficients);
    if constexpr (fma) {
      return FusedMultiplyAdd(a, x, b);
    } else {
      return a * x + b;
    }
  }
}

template<typename Value, typename Argument, int degree, bool fma, int low>
FORCE_INLINE(inline) Derivative<Value, Argument, low>
InternalHornerEvaluator<Value, Argument, degree, fma, low>::
EvaluateDerivative(Coefficients const& coefficients,
                   Argument const& argument) {
  if constexpr (low > degree) {
    return Derivative<Value, Argument, low>{};
  } else {
    auto const& x = argument;
    auto const a =
        InternalHornerEvaluator<Value, Argument, degree, fma, low + 1>::
            EvaluateDerivative(coefficients, argument);
    auto const b = std::get<low>(coefficients) * low;
    if constexpr (fma) {
      return FusedMultiplyAdd(a, x, b);
    } else {
      return a * x + b;
    }
  }
}

template<typename Value, typename Argument, int degree, bool fma>
FORCE_INLINE(inline) Derivative<Value, Argument, degree>
InternalHornerEvaluator<Value, Argument, degree, fma, degree>::
Evaluate(Coefficients const& coefficients,
         Argument const& argument) {
  return std::get<degree>(coefficients);
}

template<typename Value, typename Argument, int degree, bool fma>
FORCE_INLINE(inline) Derivative<Value, Argument, degree>
InternalHornerEvaluator<Value, Argument, degree, fma, degree>::
EvaluateDerivative(Coefficients const& coefficients,
                    Argument const& argument) {
  return std::get<degree>(coefficients) * degree;
}


template<typename Value, typename Argument, int degree>
  requires additive_group<Argument>
Value Evaluator<Value, Argument, degree>::Evaluate(
    Coefficients const& coefficients,
    Argument const& argument,
    not_null<Evaluator const*> const evaluator) {
  // We cannot make this function virtual, as that prevents inlining and the
  // performance evaluation is severe (polynomial evaluation takes nanoseconds).
  // Instead we dispatch by hand.  We use the singleton as an identity for the
  // types since the constructors are hidden and there is only ever one object
  // of each evaluator type.  There are no calls in this code.
  if constexpr (degree <= 2) {
    // Horner and Estrin are identical.
    if (evaluator == Estrin<Value, Argument, degree>::Singleton() ||
        evaluator == Horner<Value, Argument, degree>::Singleton()) {
      return Horner<Value, Argument, degree>::Evaluate(coefficients, argument);
    } else {
      /*evaluator == EstrinWithoutFMA<Value, Argument, degree>::Singleton() ||
        evaluator == HornerWithoutFMA<Value, Argument, degree>::Singleton())*/
      return HornerWithoutFMA<Value, Argument, degree>::Evaluate(
          coefficients, argument);
    }
  } else {
    if (evaluator == Estrin<Value, Argument, degree>::Singleton()) {
      return Estrin<Value, Argument, degree>::Evaluate(coefficients, argument);
    } else if (evaluator == Horner<Value, Argument, degree>::Singleton()) {
      return Horner<Value, Argument, degree>::Evaluate(coefficients, argument);
    } else if (evaluator ==
               EstrinWithoutFMA<Value, Argument, degree>::Singleton()) {
      return EstrinWithoutFMA<Value, Argument, degree>::Evaluate(
          coefficients, argument);
    } else {
      /*evaluator == HornerWithoutFMA<Value, Argument, degree>::Singleton())*/
      return HornerWithoutFMA<Value, Argument, degree>::Evaluate(
          coefficients, argument);
    }
  }
}

template<typename Value, typename Argument, int degree>
  requires additive_group<Argument>
Derivative<Value, Argument>
Evaluator<Value, Argument, degree>::EvaluateDerivative(
    Coefficients const& coefficients,
    Argument const& argument,
    not_null<Evaluator const*> const evaluator) {
  // For some reason using a simpler control flow for `degree <= 3`, like we do
  // above, degrades the performance of `Evaluate`.  So let's not do that.
  if (evaluator == Estrin<Value, Argument, degree>::Singleton()) {
    return Estrin<Value, Argument, degree>::EvaluateDerivative(
        coefficients, argument);
  } else if (evaluator == Horner<Value, Argument, degree>::Singleton()) {
    return Horner<Value, Argument, degree>::EvaluateDerivative(
        coefficients, argument);
  } else if (evaluator ==
             EstrinWithoutFMA<Value, Argument, degree>::Singleton()) {
    return EstrinWithoutFMA<Value, Argument, degree>::EvaluateDerivative(
        coefficients, argument);
  } else {
    /*evaluator == HornerWithoutFMA<Value, Argument, degree>::Singleton())*/
    return HornerWithoutFMA<Value, Argument, degree>::EvaluateDerivative(
        coefficients, argument);
  }
}

template<typename Value, typename Argument, int degree>
  requires additive_group<Argument>
<<<<<<< HEAD
void Evaluator<Value, Argument, degree>::EvaluateBoth(
=======
void Evaluator<Value, Argument, degree>::EvaluateWithDerivative(
>>>>>>> eb4679a6
    Coefficients const& coefficients,
    Argument const& argument,
    not_null<Evaluator const*> const evaluator,
    Value& value,
    Derivative<Value, Argument>& derivative) {
  // For some reason using a simpler control flow for `degree <= 3`, like we do
  // above, degrades the performance of `Evaluate`.  So let's not do that.
  if (evaluator == Estrin<Value, Argument, degree>::Singleton()) {
<<<<<<< HEAD
    return Estrin<Value, Argument, degree>::EvaluateBoth(
        coefficients, argument, value, derivative);
  } else if (evaluator == Horner<Value, Argument, degree>::Singleton()) {
    return Horner<Value, Argument, degree>::EvaluateBoth(
        coefficients, argument, value, derivative);
  } else if (evaluator ==
             EstrinWithoutFMA<Value, Argument, degree>::Singleton()) {
    return EstrinWithoutFMA<Value, Argument, degree>::EvaluateBoth(
        coefficients, argument, value, derivative);
  } else {
    /*evaluator == HornerWithoutFMA<Value, Argument, degree>::Singleton())*/
    return HornerWithoutFMA<Value, Argument, degree>::EvaluateBoth(
=======
    return Estrin<Value, Argument, degree>::EvaluateWithDerivative(
        coefficients, argument, value, derivative);
  } else if (evaluator == Horner<Value, Argument, degree>::Singleton()) {
    return Horner<Value, Argument, degree>::EvaluateWithDerivative(
        coefficients, argument, value, derivative);
  } else if (evaluator ==
             EstrinWithoutFMA<Value, Argument, degree>::Singleton()) {
    return EstrinWithoutFMA<Value, Argument, degree>::EvaluateWithDerivative(
        coefficients, argument, value, derivative);
  } else {
    /*evaluator == HornerWithoutFMA<Value, Argument, degree>::Singleton())*/
    return HornerWithoutFMA<Value, Argument, degree>::EvaluateWithDerivative(
>>>>>>> eb4679a6
        coefficients, argument, value, derivative);
  }
}

template<typename Value, typename Argument, int degree>
  requires additive_group<Argument>
void Evaluator<Value, Argument, degree>::WriteToMessage(
    not_null<serialization::PolynomialInMonomialBasis::Evaluator*> message,
    not_null<Evaluator const*> evaluator) {
  serialization::PolynomialInMonomialBasis::Evaluator::Kind kind;
  if (evaluator == Estrin<Value, Argument, degree>::Singleton()) {
    kind = serialization::PolynomialInMonomialBasis::Evaluator::ESTRIN;
  } else if (evaluator == Horner<Value, Argument, degree>::Singleton()) {
    kind = serialization::PolynomialInMonomialBasis::Evaluator::HORNER;
  } else if (evaluator ==
             EstrinWithoutFMA<Value, Argument, degree>::Singleton()) {
    kind =
        serialization::PolynomialInMonomialBasis::Evaluator::ESTRIN_WITHOUT_FMA;
  } else {
    /*evaluator == HornerWithoutFMA<Value, Argument, degree>::Singleton())*/
    kind =
        serialization::PolynomialInMonomialBasis::Evaluator::HORNER_WITHOUT_FMA;
  }
  message->set_kind(kind);
}

template<typename Value, typename Argument, int degree>
  requires additive_group<Argument>
not_null<Evaluator<Value, Argument, degree> const*>
Evaluator<Value, Argument, degree>::ReadFromMessage(
    serialization::PolynomialInMonomialBasis::Evaluator const& message) {
  switch (message.kind()) {
    case serialization::PolynomialInMonomialBasis::Evaluator::ESTRIN:
      return Estrin<Value, Argument, degree>::Singleton();
    case serialization::PolynomialInMonomialBasis::Evaluator::HORNER:
      return Horner<Value, Argument, degree>::Singleton();
    case serialization::PolynomialInMonomialBasis::Evaluator::
        ESTRIN_WITHOUT_FMA:
      return EstrinWithoutFMA<Value, Argument, degree>::Singleton();
    case serialization::PolynomialInMonomialBasis::Evaluator::
        HORNER_WITHOUT_FMA:
      return HornerWithoutFMA<Value, Argument, degree>::Singleton();
  }
  LOG(FATAL) << "Unexpected evaluator " << message.DebugString();
}

template<typename Value, typename Argument, int degree,
         FMAPolicy fma_policy, FMAPresence fma_presence>
class EstrinEvaluator : public Evaluator<Value, Argument, degree> {
 public:
  using Coefficients =
      typename Evaluator<Value, Argument, degree>::Coefficients;

  static constexpr Evaluator<Value, Argument, degree> const* Singleton();

  FORCE_INLINE(static) Value
  Evaluate(Coefficients const& coefficients,
           Argument const& argument);
  FORCE_INLINE(static) Derivative<Value, Argument>
  EvaluateDerivative(Coefficients const& coefficients,
                     Argument const& argument);
  FORCE_INLINE(static) void
<<<<<<< HEAD
  EvaluateBoth(Coefficients const& coefficients,
               Argument const& argument,
               Value& value,
               Derivative<Value, Argument>& derivative);
=======
  EvaluateWithDerivative(Coefficients const& coefficients,
                         Argument const& argument,
                         Value& value,
                         Derivative<Value, Argument>& derivative);
>>>>>>> eb4679a6

 private:
  EstrinEvaluator() = default;
};

template<typename Value, typename Argument, int degree,
         FMAPolicy fma_policy, FMAPresence fma_presence>
constexpr Evaluator<Value, Argument, degree> const*
EstrinEvaluator<Value, Argument, degree, fma_policy, fma_presence>::
Singleton() {
  static constexpr EstrinEvaluator singleton;
  return &singleton;
}

template<typename Value, typename Argument, int degree,
         FMAPolicy fma_policy, FMAPresence fma_presence>
Value EstrinEvaluator<Value, Argument, degree, fma_policy, fma_presence>::
Evaluate(Coefficients const& coefficients,
         Argument const& argument) {
  if (fma_policy == FMAPolicy::Auto &&
      (fma_presence == FMAPresence::Present ||
       (fma_presence == FMAPresence::Unknown && CanUseHardwareFMA))) {
    using InternalEvaluator = InternalEstrinEvaluator<Value,
                                                      Argument,
                                                      degree,
                                                      /*fma=*/true,
                                                      /*low=*/0,
                                                      /*subdegree=*/degree>;
    return InternalEvaluator::Evaluate(coefficients, argument);
  } else {
    using InternalEvaluator = InternalEstrinEvaluator<Value,
                                                      Argument,
                                                      degree,
                                                      /*fma=*/false,
                                                      /*low=*/0,
                                                      /*subdegree=*/degree>;
    return InternalEvaluator::Evaluate(coefficients, argument);
  }
}

template<typename Value, typename Argument, int degree,
         FMAPolicy fma_policy, FMAPresence fma_presence>
Derivative<Value, Argument>
EstrinEvaluator<Value, Argument, degree, fma_policy, fma_presence>::
EvaluateDerivative(Coefficients const& coefficients,
                   Argument const& argument) {
  if (fma_policy == FMAPolicy::Auto &&
      (fma_presence == FMAPresence::Present ||
       (fma_presence == FMAPresence::Unknown && CanUseHardwareFMA))) {
    using InternalEvaluator =
        InternalEstrinEvaluator<Value,
                                Argument,
                                degree,
                                /*fma=*/true,
                                /*low=*/1,
                                /*subdegree=*/degree - 1>;
    return InternalEvaluator::EvaluateDerivative(coefficients, argument);
  } else {
    using InternalEvaluator =
        InternalEstrinEvaluator<Value,
                                Argument,
                                degree,
                                /*fma=*/false,
                                /*low=*/1,
                                /*subdegree=*/degree - 1>;
    return InternalEvaluator::EvaluateDerivative(coefficients, argument);
  }
}

template<typename Value, typename Argument, int degree,
         FMAPolicy fma_policy, FMAPresence fma_presence>
void EstrinEvaluator<Value, Argument, degree, fma_policy, fma_presence>::
<<<<<<< HEAD
EvaluateBoth(Coefficients const& coefficients,
             Argument const& argument,
             Value& value,
             Derivative<Value, Argument>& derivative) {
=======
EvaluateWithDerivative(Coefficients const& coefficients,
                       Argument const& argument,
                       Value& value,
                       Derivative<Value, Argument>& derivative) {
>>>>>>> eb4679a6
  if (fma_policy == FMAPolicy::Auto &&
      (fma_presence == FMAPresence::Present ||
       (fma_presence == FMAPresence::Unknown && CanUseHardwareFMA))) {
    value =
        InternalEstrinEvaluator<Value,
                                Argument,
                                degree,
                                /*fma=*/true,
                                /*low=*/0,
                                /*subdegree=*/degree>::Evaluate(coefficients,
                                                                argument);
<<<<<<< HEAD
    if constexpr (degree == 0) {
      derivative = Derivative<Value, Argument>{};
    } else {
      derivative = InternalEstrinEvaluator<
          Value,
          Argument,
          degree,
          /*fma=*/true,
          /*low=*/1,
          /*subdegree=*/degree - 1>::EvaluateDerivative(coefficients, argument);
    }
=======
    derivative = InternalEstrinEvaluator<
        Value,
        Argument,
        degree,
        /*fma=*/true,
        /*low=*/1,
        /*subdegree=*/degree - 1>::EvaluateDerivative(coefficients, argument);
>>>>>>> eb4679a6
  } else {
    value =
        InternalEstrinEvaluator<Value,
                                Argument,
                                degree,
                                /*fma=*/false,
                                /*low=*/0,
                                /*subdegree=*/degree>::Evaluate(coefficients,
                                                                argument);
<<<<<<< HEAD
    if constexpr (degree == 0) {
      derivative = Derivative<Value, Argument>{};
    } else {
      derivative = InternalEstrinEvaluator<
          Value,
          Argument,
          degree,
          /*fma=*/false,
          /*low=*/1,
          /*subdegree=*/degree - 1>::EvaluateDerivative(coefficients, argument);
    }
=======
    derivative = InternalEstrinEvaluator<
        Value,
        Argument,
        degree,
        /*fma=*/false,
        /*low=*/1,
        /*subdegree=*/degree - 1>::EvaluateDerivative(coefficients, argument);
>>>>>>> eb4679a6
  }
}

template<typename Value, typename Argument, int degree,
         FMAPolicy fma_policy, FMAPresence fma_presence>
class HornerEvaluator : public Evaluator<Value, Argument, degree> {
 public:
  using Coefficients =
      typename Evaluator<Value, Argument, degree>::Coefficients;

  static constexpr Evaluator<Value, Argument, degree> const* Singleton();

  FORCE_INLINE(static) Value
  Evaluate(Coefficients const& coefficients,
           Argument const& argument);
  FORCE_INLINE(static) Derivative<Value, Argument>
  EvaluateDerivative(Coefficients const& coefficients,
                     Argument const& argument);
  FORCE_INLINE(static) void
<<<<<<< HEAD
  EvaluateBoth(Coefficients const& coefficients,
               Argument const& argument,
               Value& value,
               Derivative<Value, Argument>& derivative);
=======
  EvaluateWithDerivative(Coefficients const& coefficients,
                         Argument const& argument,
                         Value& value,
                         Derivative<Value, Argument>& derivative);
>>>>>>> eb4679a6

 private:
  HornerEvaluator() = default;
};

template<typename Value, typename Argument, int degree,
         FMAPolicy fma_policy, FMAPresence fma_presence>
constexpr Evaluator<Value, Argument, degree> const*
HornerEvaluator<Value, Argument, degree, fma_policy, fma_presence>::
Singleton() {
  static constexpr HornerEvaluator singleton;
  return &singleton;
}

template<typename Value, typename Argument, int degree,
         FMAPolicy fma_policy, FMAPresence fma_presence>
Value HornerEvaluator<Value, Argument, degree, fma_policy, fma_presence>::
Evaluate(Coefficients const& coefficients,
         Argument const& argument) {
  if (fma_policy == FMAPolicy::Auto &&
      (fma_presence == FMAPresence::Present ||
       (fma_presence == FMAPresence::Unknown && CanUseHardwareFMA))) {
    return InternalHornerEvaluator<Value,
                                   Argument,
                                   degree,
                                   /*fma=*/true,
                                   /*low=*/0>::Evaluate(coefficients, argument);
  } else {
    return InternalHornerEvaluator<Value,
                                   Argument,
                                   degree,
                                   /*fma=*/false,
                                   /*low=*/0>::Evaluate(coefficients, argument);
  }
}

template<typename Value, typename Argument, int degree,
         FMAPolicy fma_policy, FMAPresence fma_presence>
Derivative<Value, Argument>
HornerEvaluator<Value, Argument, degree, fma_policy, fma_presence>::
EvaluateDerivative(Coefficients const& coefficients,
                   Argument const& argument) {
  if (fma_policy == FMAPolicy::Auto &&
      (fma_presence == FMAPresence::Present ||
       (fma_presence == FMAPresence::Unknown && CanUseHardwareFMA))) {
    return InternalHornerEvaluator<Value,
                                   Argument,
                                   degree,
                                   /*fma=*/true,
                                   /*low=*/1>::EvaluateDerivative(coefficients,
                                                                  argument);
  } else {
    return InternalHornerEvaluator<Value,
                                   Argument,
                                   degree,
                                   /*fma=*/false,
                                   /*low=*/1>::EvaluateDerivative(coefficients,
                                                                  argument);
  }
}

template<typename Value, typename Argument, int degree,
         FMAPolicy fma_policy, FMAPresence fma_presence>
void HornerEvaluator<Value, Argument, degree, fma_policy, fma_presence>::
<<<<<<< HEAD
EvaluateBoth(Coefficients const& coefficients,
             Argument const& argument,
             Value& value,
             Derivative<Value, Argument>& derivative) {
=======
EvaluateWithDerivative(Coefficients const& coefficients,
                       Argument const& argument,
                       Value& value,
                       Derivative<Value, Argument>& derivative) {
>>>>>>> eb4679a6
  if (fma_policy == FMAPolicy::Auto &&
      (fma_presence == FMAPresence::Present ||
       (fma_presence == FMAPresence::Unknown && CanUseHardwareFMA))) {
    value =
        InternalHornerEvaluator<Value,
                                Argument,
                                degree,
                                /*fma=*/true,
                                /*low=*/0>::Evaluate(coefficients, argument);
<<<<<<< HEAD
    if constexpr (degree == 0) {
      derivative = Derivative<Value, Argument>{};
    } else {
      derivative =
          InternalHornerEvaluator<Value,
                                  Argument,
                                  degree,
                                  /*fma=*/true,
                                  /*low=*/1>::EvaluateDerivative(coefficients,
                                                                 argument);
    }
=======
    derivative =
        InternalHornerEvaluator<Value,
                                Argument,
                                degree,
                                /*fma=*/true,
                                /*low=*/1>::EvaluateDerivative(coefficients,
                                                               argument);
>>>>>>> eb4679a6
  } else {
    value =
        InternalHornerEvaluator<Value,
                                Argument,
                                degree,
                                /*fma=*/false,
                                /*low=*/0>::Evaluate(coefficients, argument);
<<<<<<< HEAD
    if constexpr (degree == 0) {
      derivative = Derivative<Value, Argument>{};
    } else {
      derivative =
          InternalHornerEvaluator<Value,
                                  Argument,
                                  degree,
                                  /*fma=*/false,
                                  /*low=*/1>::EvaluateDerivative(coefficients,
                                                                 argument);
    }
=======
    derivative =
        InternalHornerEvaluator<Value,
                                Argument,
                                degree,
                                /*fma=*/false,
                                /*low=*/1>::EvaluateDerivative(coefficients,
                                                               argument);
>>>>>>> eb4679a6
  }
}

}  // namespace internal
}  // namespace _polynomial_evaluators
}  // namespace numerics
}  // namespace principia<|MERGE_RESOLUTION|>--- conflicted
+++ resolved
@@ -349,11 +349,7 @@
 
 template<typename Value, typename Argument, int degree>
   requires additive_group<Argument>
-<<<<<<< HEAD
-void Evaluator<Value, Argument, degree>::EvaluateBoth(
-=======
 void Evaluator<Value, Argument, degree>::EvaluateWithDerivative(
->>>>>>> eb4679a6
     Coefficients const& coefficients,
     Argument const& argument,
     not_null<Evaluator const*> const evaluator,
@@ -362,20 +358,6 @@
   // For some reason using a simpler control flow for `degree <= 3`, like we do
   // above, degrades the performance of `Evaluate`.  So let's not do that.
   if (evaluator == Estrin<Value, Argument, degree>::Singleton()) {
-<<<<<<< HEAD
-    return Estrin<Value, Argument, degree>::EvaluateBoth(
-        coefficients, argument, value, derivative);
-  } else if (evaluator == Horner<Value, Argument, degree>::Singleton()) {
-    return Horner<Value, Argument, degree>::EvaluateBoth(
-        coefficients, argument, value, derivative);
-  } else if (evaluator ==
-             EstrinWithoutFMA<Value, Argument, degree>::Singleton()) {
-    return EstrinWithoutFMA<Value, Argument, degree>::EvaluateBoth(
-        coefficients, argument, value, derivative);
-  } else {
-    /*evaluator == HornerWithoutFMA<Value, Argument, degree>::Singleton())*/
-    return HornerWithoutFMA<Value, Argument, degree>::EvaluateBoth(
-=======
     return Estrin<Value, Argument, degree>::EvaluateWithDerivative(
         coefficients, argument, value, derivative);
   } else if (evaluator == Horner<Value, Argument, degree>::Singleton()) {
@@ -388,7 +370,6 @@
   } else {
     /*evaluator == HornerWithoutFMA<Value, Argument, degree>::Singleton())*/
     return HornerWithoutFMA<Value, Argument, degree>::EvaluateWithDerivative(
->>>>>>> eb4679a6
         coefficients, argument, value, derivative);
   }
 }
@@ -451,17 +432,10 @@
   EvaluateDerivative(Coefficients const& coefficients,
                      Argument const& argument);
   FORCE_INLINE(static) void
-<<<<<<< HEAD
-  EvaluateBoth(Coefficients const& coefficients,
-               Argument const& argument,
-               Value& value,
-               Derivative<Value, Argument>& derivative);
-=======
   EvaluateWithDerivative(Coefficients const& coefficients,
                          Argument const& argument,
                          Value& value,
                          Derivative<Value, Argument>& derivative);
->>>>>>> eb4679a6
 
  private:
   EstrinEvaluator() = default;
@@ -534,17 +508,10 @@
 template<typename Value, typename Argument, int degree,
          FMAPolicy fma_policy, FMAPresence fma_presence>
 void EstrinEvaluator<Value, Argument, degree, fma_policy, fma_presence>::
-<<<<<<< HEAD
-EvaluateBoth(Coefficients const& coefficients,
-             Argument const& argument,
-             Value& value,
-             Derivative<Value, Argument>& derivative) {
-=======
 EvaluateWithDerivative(Coefficients const& coefficients,
                        Argument const& argument,
                        Value& value,
                        Derivative<Value, Argument>& derivative) {
->>>>>>> eb4679a6
   if (fma_policy == FMAPolicy::Auto &&
       (fma_presence == FMAPresence::Present ||
        (fma_presence == FMAPresence::Unknown && CanUseHardwareFMA))) {
@@ -556,19 +523,6 @@
                                 /*low=*/0,
                                 /*subdegree=*/degree>::Evaluate(coefficients,
                                                                 argument);
-<<<<<<< HEAD
-    if constexpr (degree == 0) {
-      derivative = Derivative<Value, Argument>{};
-    } else {
-      derivative = InternalEstrinEvaluator<
-          Value,
-          Argument,
-          degree,
-          /*fma=*/true,
-          /*low=*/1,
-          /*subdegree=*/degree - 1>::EvaluateDerivative(coefficients, argument);
-    }
-=======
     derivative = InternalEstrinEvaluator<
         Value,
         Argument,
@@ -576,7 +530,6 @@
         /*fma=*/true,
         /*low=*/1,
         /*subdegree=*/degree - 1>::EvaluateDerivative(coefficients, argument);
->>>>>>> eb4679a6
   } else {
     value =
         InternalEstrinEvaluator<Value,
@@ -586,19 +539,6 @@
                                 /*low=*/0,
                                 /*subdegree=*/degree>::Evaluate(coefficients,
                                                                 argument);
-<<<<<<< HEAD
-    if constexpr (degree == 0) {
-      derivative = Derivative<Value, Argument>{};
-    } else {
-      derivative = InternalEstrinEvaluator<
-          Value,
-          Argument,
-          degree,
-          /*fma=*/false,
-          /*low=*/1,
-          /*subdegree=*/degree - 1>::EvaluateDerivative(coefficients, argument);
-    }
-=======
     derivative = InternalEstrinEvaluator<
         Value,
         Argument,
@@ -606,7 +546,6 @@
         /*fma=*/false,
         /*low=*/1,
         /*subdegree=*/degree - 1>::EvaluateDerivative(coefficients, argument);
->>>>>>> eb4679a6
   }
 }
 
@@ -626,17 +565,10 @@
   EvaluateDerivative(Coefficients const& coefficients,
                      Argument const& argument);
   FORCE_INLINE(static) void
-<<<<<<< HEAD
-  EvaluateBoth(Coefficients const& coefficients,
-               Argument const& argument,
-               Value& value,
-               Derivative<Value, Argument>& derivative);
-=======
   EvaluateWithDerivative(Coefficients const& coefficients,
                          Argument const& argument,
                          Value& value,
                          Derivative<Value, Argument>& derivative);
->>>>>>> eb4679a6
 
  private:
   HornerEvaluator() = default;
@@ -701,17 +633,10 @@
 template<typename Value, typename Argument, int degree,
          FMAPolicy fma_policy, FMAPresence fma_presence>
 void HornerEvaluator<Value, Argument, degree, fma_policy, fma_presence>::
-<<<<<<< HEAD
-EvaluateBoth(Coefficients const& coefficients,
-             Argument const& argument,
-             Value& value,
-             Derivative<Value, Argument>& derivative) {
-=======
 EvaluateWithDerivative(Coefficients const& coefficients,
                        Argument const& argument,
                        Value& value,
                        Derivative<Value, Argument>& derivative) {
->>>>>>> eb4679a6
   if (fma_policy == FMAPolicy::Auto &&
       (fma_presence == FMAPresence::Present ||
        (fma_presence == FMAPresence::Unknown && CanUseHardwareFMA))) {
@@ -721,19 +646,6 @@
                                 degree,
                                 /*fma=*/true,
                                 /*low=*/0>::Evaluate(coefficients, argument);
-<<<<<<< HEAD
-    if constexpr (degree == 0) {
-      derivative = Derivative<Value, Argument>{};
-    } else {
-      derivative =
-          InternalHornerEvaluator<Value,
-                                  Argument,
-                                  degree,
-                                  /*fma=*/true,
-                                  /*low=*/1>::EvaluateDerivative(coefficients,
-                                                                 argument);
-    }
-=======
     derivative =
         InternalHornerEvaluator<Value,
                                 Argument,
@@ -741,7 +653,6 @@
                                 /*fma=*/true,
                                 /*low=*/1>::EvaluateDerivative(coefficients,
                                                                argument);
->>>>>>> eb4679a6
   } else {
     value =
         InternalHornerEvaluator<Value,
@@ -749,19 +660,6 @@
                                 degree,
                                 /*fma=*/false,
                                 /*low=*/0>::Evaluate(coefficients, argument);
-<<<<<<< HEAD
-    if constexpr (degree == 0) {
-      derivative = Derivative<Value, Argument>{};
-    } else {
-      derivative =
-          InternalHornerEvaluator<Value,
-                                  Argument,
-                                  degree,
-                                  /*fma=*/false,
-                                  /*low=*/1>::EvaluateDerivative(coefficients,
-                                                                 argument);
-    }
-=======
     derivative =
         InternalHornerEvaluator<Value,
                                 Argument,
@@ -769,7 +667,6 @@
                                 /*fma=*/false,
                                 /*low=*/1>::EvaluateDerivative(coefficients,
                                                                argument);
->>>>>>> eb4679a6
   }
 }
 
