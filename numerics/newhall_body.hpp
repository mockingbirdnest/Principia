﻿#pragma once

#include "numerics/newhall.hpp"

#include <vector>

#include "geometry/barycentre_calculator.hpp"
#include "glog/logging.h"
#include "numerics/fixed_arrays.hpp"
#include "quantities/elementary_functions.hpp"
#include "quantities/quantities.hpp"

namespace principia {
namespace numerics {
namespace internal_newhall {

using base::make_not_null_unique;
using geometry::Barycentre;
using quantities::Exponentiation;
using quantities::Frequency;
using quantities::Time;

// Only supports 8 divisions for now.
constexpr int divisions = 8;

template<typename Value, int degree,
         template<typename, typename, int> class Evaluator>
PolynomialInMonomialBasis<Value, Instant, degree, Evaluator> Dehomogeneize(
    FixedVector<Value, degree + 1> const& homogeneous_coefficients,
    Frequency const& scale,
    Instant const& origin);

template<typename Value,
         typename DehomogeneizedCoefficients, int degree, int k>
struct Dehomogeneizer {
  static void Convert(
      FixedVector<Value, degree + 1> const& homogeneous_coefficients,
      Frequency const& scale,
      Exponentiation<Frequency, k> const& scale_k,
      DehomogeneizedCoefficients& dehomogeneized_coefficients);
};

template<typename Value,
         typename DehomogeneizedCoefficients, int degree>
struct Dehomogeneizer<Value, DehomogeneizedCoefficients, degree, degree> {
  static void Convert(
      FixedVector<Value, degree + 1> const& homogeneous_coefficients,
      Frequency const& scale,
      Exponentiation<Frequency, degree> const& scale_degree,
      DehomogeneizedCoefficients& dehomogeneized_coefficients);
};

template<typename Value, int degree,
         template<typename, typename, int> class Evaluator>
PolynomialInMonomialBasis<Value, Instant, degree, Evaluator> Dehomogeneize(
    FixedVector<Value, degree + 1> const& homogeneous_coefficients,
    Frequency const& scale,
    Instant const& origin) {
  using P = PolynomialInMonomialBasis<Value, Instant, degree, Evaluator>;
  typename P::Coefficients dehomogeneized_coefficients;
  Dehomogeneizer<Value, typename P::Coefficients, degree, /*k=*/0>::Convert(
      homogeneous_coefficients,
      scale,
      /*scale_k=*/1.0,
      dehomogeneized_coefficients);
  return P(dehomogeneized_coefficients, origin);
}

template<typename Value,
         typename DehomogeneizedCoefficients, int degree, int k>
void Dehomogeneizer<Value, DehomogeneizedCoefficients, degree, k>::Convert(
    FixedVector<Value, degree + 1> const& homogeneous_coefficients,
    Frequency const& scale,
    Exponentiation<Frequency, k> const& scale_k,
    DehomogeneizedCoefficients& dehomogeneized_coefficients) {
  std::get<k>(dehomogeneized_coefficients) =
      homogeneous_coefficients[k] * scale_k;
  Dehomogeneizer<Value, DehomogeneizedCoefficients, degree, k + 1>::Convert(
      homogeneous_coefficients,
      scale,
      scale_k * scale,
      dehomogeneized_coefficients);
}

template<typename Value,
         typename DehomogeneizedCoefficients, int degree>
void Dehomogeneizer<Value, DehomogeneizedCoefficients, degree, degree>::
Convert(FixedVector<Value, degree + 1> const& homogeneous_coefficients,
        Frequency const& scale,
        Exponentiation<Frequency, degree> const& scale_degree,
        DehomogeneizedCoefficients& dehomogeneized_coefficients) {
  std::get<degree>(dehomogeneized_coefficients) =
      homogeneous_coefficients[degree] * scale_degree;
}

template<typename Value, int degree,
         template<typename, typename, int> class Evaluator>
struct NewhallAppromixator {
  static FixedVector<Value, degree + 1> HomogeneousCoefficients(
      FixedVector<Value, 2 * divisions + 2> const& qv,
      Value& error_estimate);
};

#define PRINCIPIA_NEWHALL_APPROXIMATOR_SPECIALIZATION(degree)                  \
<<<<<<< HEAD
  template<typename Value,                                                  \
           template<typename, typename, int>                                   \
           class Evaluator>                                                    \
  struct NewhallAppromixator<Value, (degree), Evaluator> {                  \
    static FixedVector<Value, ((degree) + 1)> HomogeneousCoefficients(      \
        FixedVector<Value, 2 * divisions + 2> const& qv,                    \
        Value& error_estimate) {                                            \
=======
  template<typename Value, template<typename, typename, int> class Evaluator>  \
  struct NewhallAppromixator<Value, (degree), Evaluator> {                     \
    static FixedVector<Value, ((degree) + 1)> HomogeneousCoefficients(         \
        FixedVector<Value, 2 * divisions + 2> const& qv,                       \
        Value& error_estimate) {                                               \
>>>>>>> 6107f9b0
      error_estimate =                                                         \
          newhall_c_matrix_чебышёв_degree_##degree##_divisions_8_w04           \
              .row<(degree)>() *                                               \
          qv;                                                                  \
      return newhall_c_matrix_monomial_degree_##degree##_divisions_8_w04 * qv; \
    }                                                                          \
  }

PRINCIPIA_NEWHALL_APPROXIMATOR_SPECIALIZATION(3);
PRINCIPIA_NEWHALL_APPROXIMATOR_SPECIALIZATION(4);
PRINCIPIA_NEWHALL_APPROXIMATOR_SPECIALIZATION(5);
PRINCIPIA_NEWHALL_APPROXIMATOR_SPECIALIZATION(6);
PRINCIPIA_NEWHALL_APPROXIMATOR_SPECIALIZATION(7);
PRINCIPIA_NEWHALL_APPROXIMATOR_SPECIALIZATION(8);
PRINCIPIA_NEWHALL_APPROXIMATOR_SPECIALIZATION(9);
PRINCIPIA_NEWHALL_APPROXIMATOR_SPECIALIZATION(10);
PRINCIPIA_NEWHALL_APPROXIMATOR_SPECIALIZATION(11);
PRINCIPIA_NEWHALL_APPROXIMATOR_SPECIALIZATION(12);
PRINCIPIA_NEWHALL_APPROXIMATOR_SPECIALIZATION(13);
PRINCIPIA_NEWHALL_APPROXIMATOR_SPECIALIZATION(14);
PRINCIPIA_NEWHALL_APPROXIMATOR_SPECIALIZATION(15);
PRINCIPIA_NEWHALL_APPROXIMATOR_SPECIALIZATION(16);
PRINCIPIA_NEWHALL_APPROXIMATOR_SPECIALIZATION(17);

#undef PRINCIPIA_NEWHALL_APPROXIMATOR_SPECIALIZATION

#define PRINCIPIA_NEWHALL_APPROXIMATION_IN_ЧЕБЫШЁВ_BASIS_CASE(degree)     \
  case (degree):                                                          \
<<<<<<< HEAD
    coefficients = std::vector<Value>(                                 \
=======
    coefficients = std::vector<Vector>(                                   \
>>>>>>> 6107f9b0
        newhall_c_matrix_чебышёв_degree_##degree##_divisions_8_w04 * qv); \
    break

template<typename Value>
ЧебышёвSeries<Value>
NewhallApproximationInЧебышёвBasis(int degree,
                                   std::vector<Value> const& q,
                                   std::vector<Variation<Value>> const& v,
                                   Instant const& t_min,
                                   Instant const& t_max,
                                   Difference<Value>& error_estimate) {
  CHECK_EQ(divisions + 1, q.size());
  CHECK_EQ(divisions + 1, v.size());

<<<<<<< HEAD
  Value const origin{};
=======
  Vector const origin{};
>>>>>>> 6107f9b0
  Time const duration_over_two = 0.5 * (t_max - t_min);

  // Tricky.  The order in Newhall's matrices is such that the entries for the
  // largest time occur first.
  FixedVector<Value, 2 * divisions + 2> qv;
  for (int i = 0, j = 2 * divisions;
       i < divisions + 1 && j >= 0;
       ++i, j -= 2) {
    qv[j] = q[i] - origin;
    qv[j + 1] = v[i] * duration_over_two;
  }

  std::vector<Value> coefficients;
  coefficients.reserve(degree);
  switch (degree) {
    PRINCIPIA_NEWHALL_APPROXIMATION_IN_ЧЕБЫШЁВ_BASIS_CASE(3);
    PRINCIPIA_NEWHALL_APPROXIMATION_IN_ЧЕБЫШЁВ_BASIS_CASE(4);
    PRINCIPIA_NEWHALL_APPROXIMATION_IN_ЧЕБЫШЁВ_BASIS_CASE(5);
    PRINCIPIA_NEWHALL_APPROXIMATION_IN_ЧЕБЫШЁВ_BASIS_CASE(6);
    PRINCIPIA_NEWHALL_APPROXIMATION_IN_ЧЕБЫШЁВ_BASIS_CASE(7);
    PRINCIPIA_NEWHALL_APPROXIMATION_IN_ЧЕБЫШЁВ_BASIS_CASE(8);
    PRINCIPIA_NEWHALL_APPROXIMATION_IN_ЧЕБЫШЁВ_BASIS_CASE(9);
    PRINCIPIA_NEWHALL_APPROXIMATION_IN_ЧЕБЫШЁВ_BASIS_CASE(10);
    PRINCIPIA_NEWHALL_APPROXIMATION_IN_ЧЕБЫШЁВ_BASIS_CASE(11);
    PRINCIPIA_NEWHALL_APPROXIMATION_IN_ЧЕБЫШЁВ_BASIS_CASE(12);
    PRINCIPIA_NEWHALL_APPROXIMATION_IN_ЧЕБЫШЁВ_BASIS_CASE(13);
    PRINCIPIA_NEWHALL_APPROXIMATION_IN_ЧЕБЫШЁВ_BASIS_CASE(14);
    PRINCIPIA_NEWHALL_APPROXIMATION_IN_ЧЕБЫШЁВ_BASIS_CASE(15);
    PRINCIPIA_NEWHALL_APPROXIMATION_IN_ЧЕБЫШЁВ_BASIS_CASE(16);
    PRINCIPIA_NEWHALL_APPROXIMATION_IN_ЧЕБЫШЁВ_BASIS_CASE(17);
    default:
      LOG(FATAL) << "Unexpected degree " << degree;
      break;
  }
  CHECK_EQ(degree + 1, coefficients.size());
  error_estimate = coefficients[degree];
  return ЧебышёвSeries<Difference<Value>>(coefficients, t_min, t_max);
}

#undef PRINCIPIA_NEWHALL_APPROXIMATION_IN_ЧЕБЫШЁВ_BASIS_CASE

template<typename Value, int degree,
         template<typename, typename, int> class Evaluator>
PolynomialInMonomialBasis<Value, Instant, degree, Evaluator>
NewhallApproximationInMonomialBasis(std::vector<Value> const& q,
                                    std::vector<Variation<Value>> const& v,
                                    Instant const& t_min,
                                    Instant const& t_max,
                                    Difference<Value>& error_estimate) {
  CHECK_EQ(divisions + 1, q.size());
  CHECK_EQ(divisions + 1, v.size());

  Value const origin{};
  Time const duration_over_two = 0.5 * (t_max - t_min);

  // Tricky.  The order in Newhall's matrices is such that the entries for the
  // largest time occur first.
  FixedVector<Difference<Value>, 2 * divisions + 2> qv;
  for (int i = 0, j = 2 * divisions;
       i < divisions + 1 && j >= 0;
       ++i, j -= 2) {
    qv[j] = q[i] - origin;
    qv[j + 1] = v[i] * duration_over_two;
  }

  Instant const t_mid = Barycentre<Instant, double>({t_min, t_max}, {1, 1});
  return origin +
         Dehomogeneize<Difference<Value>, degree, Evaluator>(
             NewhallAppromixator<Difference<Value>, degree, Evaluator>::
                 HomogeneousCoefficients(qv, error_estimate),
             /*scale=*/1.0 / duration_over_two,
             t_mid);
}

#define PRINCIPIA_NEWHALL_APPROXIMATION_IN_MONOMIAL_BASIS_CASE(degree)   \
  case (degree):                                                         \
    return make_not_null_unique<                                         \
        PolynomialInMonomialBasis<Value, Instant, (degree), Evaluator>>( \
        NewhallApproximationInMonomialBasis<Value, (degree), Evaluator>( \
            q, v, t_min, t_max, error_estimate))

template<typename Value, template<typename, typename, int> class Evaluator>
not_null<std::unique_ptr<Polynomial<Value, Instant>>>
NewhallApproximationInMonomialBasis(int degree,
                                    std::vector<Value> const& q,
                                    std::vector<Variation<Value>> const& v,
                                    Instant const& t_min,
                                    Instant const& t_max,
                                    Difference<Value>& error_estimate) {
  switch (degree) {
    PRINCIPIA_NEWHALL_APPROXIMATION_IN_MONOMIAL_BASIS_CASE(3);
    PRINCIPIA_NEWHALL_APPROXIMATION_IN_MONOMIAL_BASIS_CASE(4);
    PRINCIPIA_NEWHALL_APPROXIMATION_IN_MONOMIAL_BASIS_CASE(5);
    PRINCIPIA_NEWHALL_APPROXIMATION_IN_MONOMIAL_BASIS_CASE(6);
    PRINCIPIA_NEWHALL_APPROXIMATION_IN_MONOMIAL_BASIS_CASE(7);
    PRINCIPIA_NEWHALL_APPROXIMATION_IN_MONOMIAL_BASIS_CASE(8);
    PRINCIPIA_NEWHALL_APPROXIMATION_IN_MONOMIAL_BASIS_CASE(9);
    PRINCIPIA_NEWHALL_APPROXIMATION_IN_MONOMIAL_BASIS_CASE(10);
    PRINCIPIA_NEWHALL_APPROXIMATION_IN_MONOMIAL_BASIS_CASE(11);
    PRINCIPIA_NEWHALL_APPROXIMATION_IN_MONOMIAL_BASIS_CASE(12);
    PRINCIPIA_NEWHALL_APPROXIMATION_IN_MONOMIAL_BASIS_CASE(13);
    PRINCIPIA_NEWHALL_APPROXIMATION_IN_MONOMIAL_BASIS_CASE(14);
    PRINCIPIA_NEWHALL_APPROXIMATION_IN_MONOMIAL_BASIS_CASE(15);
    PRINCIPIA_NEWHALL_APPROXIMATION_IN_MONOMIAL_BASIS_CASE(16);
    PRINCIPIA_NEWHALL_APPROXIMATION_IN_MONOMIAL_BASIS_CASE(17);
    default:
      LOG(FATAL) << "Unexpected degree " << degree;
      break;
  }
}

#undef PRINCIPIA_NEWHALL_APPROXIMATION_IN_MONOMIAL_BASIS_CASE

}  // namespace internal_newhall
}  // namespace numerics
}  // namespace principia<|MERGE_RESOLUTION|>--- conflicted
+++ resolved
@@ -102,21 +102,11 @@
 };
 
 #define PRINCIPIA_NEWHALL_APPROXIMATOR_SPECIALIZATION(degree)                  \
-<<<<<<< HEAD
-  template<typename Value,                                                  \
-           template<typename, typename, int>                                   \
-           class Evaluator>                                                    \
-  struct NewhallAppromixator<Value, (degree), Evaluator> {                  \
-    static FixedVector<Value, ((degree) + 1)> HomogeneousCoefficients(      \
-        FixedVector<Value, 2 * divisions + 2> const& qv,                    \
-        Value& error_estimate) {                                            \
-=======
   template<typename Value, template<typename, typename, int> class Evaluator>  \
   struct NewhallAppromixator<Value, (degree), Evaluator> {                     \
     static FixedVector<Value, ((degree) + 1)> HomogeneousCoefficients(         \
         FixedVector<Value, 2 * divisions + 2> const& qv,                       \
         Value& error_estimate) {                                               \
->>>>>>> 6107f9b0
       error_estimate =                                                         \
           newhall_c_matrix_чебышёв_degree_##degree##_divisions_8_w04           \
               .row<(degree)>() *                                               \
@@ -145,11 +135,7 @@
 
 #define PRINCIPIA_NEWHALL_APPROXIMATION_IN_ЧЕБЫШЁВ_BASIS_CASE(degree)     \
   case (degree):                                                          \
-<<<<<<< HEAD
-    coefficients = std::vector<Value>(                                 \
-=======
     coefficients = std::vector<Vector>(                                   \
->>>>>>> 6107f9b0
         newhall_c_matrix_чебышёв_degree_##degree##_divisions_8_w04 * qv); \
     break
 
@@ -164,11 +150,6 @@
   CHECK_EQ(divisions + 1, q.size());
   CHECK_EQ(divisions + 1, v.size());
 
-<<<<<<< HEAD
-  Value const origin{};
-=======
-  Vector const origin{};
->>>>>>> 6107f9b0
   Time const duration_over_two = 0.5 * (t_max - t_min);
 
   // Tricky.  The order in Newhall's matrices is such that the entries for the
@@ -177,7 +158,7 @@
   for (int i = 0, j = 2 * divisions;
        i < divisions + 1 && j >= 0;
        ++i, j -= 2) {
-    qv[j] = q[i] - origin;
+    qv[j] = q[i];
     qv[j + 1] = v[i] * duration_over_two;
   }
 
