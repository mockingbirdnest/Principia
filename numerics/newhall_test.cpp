--- conflicted
+++ resolved
@@ -774,15 +774,6 @@
   auto double_function = [this](Instant const t) -> double {
     return 1;
   };
-<<<<<<< HEAD
-  CheckNewhallApproximationErrors<MonomialAdapter, Instant, 3>(
-      instant_function,
-      double_function,
-      /*expected_value_error_estimate=*/3.90000000000000e1_⑴ * Second,
-      /*expected_value_absolute_error=*/1.7000000000000000e2_⑴ * Second,
-      /*expected_variation_absolute_error=*/2.30000000000000e2_⑴);
-
-=======
 
   CheckNewhallApproximationErrors<MonomialAdapter, Instant, 3>(
       instant_function,
@@ -790,7 +781,6 @@
       /*expected_value_error_estimate=*/0.0_⑴ * Second,
       /*expected_value_absolute_error=*/1.1e-16_⑴ * Second,
       /*expected_variation_absolute_error=*/0.0_⑴);
->>>>>>> 6107f9b0
 }
 
 TEST_F(NewhallTest, NonConstantDegree) {
