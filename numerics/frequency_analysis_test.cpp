﻿
#include "numerics/frequency_analysis.hpp"

#include <algorithm>
#include <functional>
#include <random>
#include <vector>

#include "geometry/frame.hpp"
#include "geometry/grassmann.hpp"
#include "geometry/named_quantities.hpp"
#include "gmock/gmock.h"
#include "gtest/gtest.h"
#include "numerics/apodization.hpp"
#include "numerics/fast_fourier_transform.hpp"
#include "numerics/piecewise_poisson_series.hpp"
#include "numerics/poisson_series.hpp"
#include "numerics/polynomial_evaluators.hpp"
#include "quantities/elementary_functions.hpp"
#include "quantities/named_quantities.hpp"
#include "quantities/quantities.hpp"
#include "quantities/si.hpp"
#include "testing_utilities/almost_equals.hpp"
#include "testing_utilities/approximate_quantity.hpp"
#include "testing_utilities/is_near.hpp"
#include "testing_utilities/numerics_matchers.hpp"

namespace principia {
namespace numerics {
namespace frequency_analysis {

using geometry::Displacement;
using geometry::Frame;
using geometry::Handedness;
using geometry::Inertial;
using geometry::Instant;
using geometry::Vector;
using quantities::Abs;
using quantities::Acceleration;
using quantities::AngularFrequency;
using quantities::Infinity;
using quantities::Jerk;
using quantities::Length;
using quantities::Pow;
using quantities::Product;
using quantities::Sin;
using quantities::Snap;
using quantities::Speed;
using quantities::Square;
using quantities::Time;
using quantities::si::Metre;
using quantities::si::Radian;
using quantities::si::Second;
using testing_utilities::AlmostEquals;
using testing_utilities::IsNear;
using testing_utilities::RelativeErrorFrom;
using testing_utilities::operator""_⑴;
using ::testing::AllOf;
using ::testing::Ge;
using ::testing::Gt;
using ::testing::Lt;
namespace si = quantities::si;

// Constructs a piecewise Poisson series that has the given number of pieces
// covering [t_min, t_max] and that matches |series| over that interval.
template<typename Piecewise>
Piecewise Slice(typename Piecewise::Series const& series,
                int const pieces,
                Instant const& t_min,
                Instant const& t_max) {
  Time const Δt = (t_max - t_min) / pieces;
  Piecewise piecewise({t_min, t_min + Δt}, series);
  for (int i = 1; i < pieces; ++i) {
    piecewise.Append({t_min + i * Δt, t_min + (i + 1) * Δt}, series);
  }
  return piecewise;
}

class FrequencyAnalysisTest : public ::testing::Test {
 protected:
  using World = Frame<serialization::Frame::TestTag,
                      Inertial,
                      Handedness::Right,
                      serialization::Frame::TEST>;

  using Series0 = PoissonSeries<Length, 0, 0, HornerEvaluator>;
  using Series4 = PoissonSeries<Length, 4, 4, HornerEvaluator>;
  using Polynomial4 = Series4::AperiodicPolynomial;

  FrequencyAnalysisTest()
      : random_polynomial4_([](Instant const& origin,
                               std::mt19937_64& random,
                               std::uniform_real_distribution<>& distribution) {
          auto const c0 = distribution(random) * Metre;
          auto const c1 = distribution(random) * Metre / Second;
          auto const c2 = distribution(random) * Metre / Pow<2>(Second);
          auto const c3 = distribution(random) * Metre / Pow<3>(Second);
          auto const c4 = distribution(random) * Metre / Pow<4>(Second);

          return Polynomial4({c0, c1, c2, c3, c4}, origin);
        }) {}

  Instant const t0_;
  std::function<Polynomial4(
      Instant const& origin,
      std::mt19937_64& random,
      std::uniform_real_distribution<>& distribution)>
      random_polynomial4_;
};

TEST_F(FrequencyAnalysisTest, PreciseModeScalar) {
  using FFT = FastFourierTransform<Length, Instant, 1 << 16>;
  AngularFrequency const ω = 666.543 * π / FFT::size * Radian / Second;
  Time const Δt = 1 * Second;
  std::mt19937_64 random(42);
  std::uniform_real_distribution<> amplitude_distribution(-0.1, 0.1);
  std::uniform_real_distribution<> frequency_distribution(-100.0, 100.0);

  using PiecewiseSeries0 =
      PiecewisePoissonSeries<Length, 0, 0, HornerEvaluator>;
  using Series0 = PiecewiseSeries0::Series;
  Series0::PolynomialsByAngularFrequency polynomials;

  // Main harmonic.
  polynomials.emplace_back(
      ω,
      Series0::Polynomials{
          /*sin=*/Series0::PeriodicPolynomial({1 * Metre}, t0_),
          /*cos=*/Series0::PeriodicPolynomial({0 * Metre}, t0_)});

  // Noise with lower amplitude and higher frequency.
  for (int i = 0; i < 10; ++i) {
    auto const sin_amplitude = amplitude_distribution(random) * Metre;
    auto const cos_amplitude = amplitude_distribution(random) * Metre;
    polynomials.emplace_back(
        ω * frequency_distribution(random),
        Series0::Polynomials{
            /*sin=*/Series0::PeriodicPolynomial({sin_amplitude}, t0_),
            /*cos=*/Series0::PeriodicPolynomial({cos_amplitude}, t0_)});
  }
  Series0 const sin(Series0::AperiodicPolynomial(
                        {amplitude_distribution(random) * Metre}, t0_),
                    polynomials);

  Instant const t_min = t0_;
  Instant const t_max = t0_ + (FFT::size - 1) * Δt;
  PiecewiseSeries0 const piecewise_sin =
      Slice<PiecewiseSeries0>(sin, /*pieces=*/1000, t_min, t_max);

  std::vector<Length> signal;
  for (int n = 0; n < FFT::size; ++n) {
    signal.push_back(piecewise_sin(t0_ + n * Δt));
  }

  // Won't fit on the stack.
  auto transform = std::make_unique<FFT>(signal, Δt);

  // The FFT gives us an accuracy which is of the order of the number of points.
  auto const mode = transform->Mode(AngularFrequency{},
                                    Infinity<AngularFrequency>);
  EXPECT_THAT(mode.midpoint(), RelativeErrorFrom(ω, IsNear(8.1e-4_⑴)));

  // The precise analysis is only limited by our ability to pinpoint the
  // maximum.
  auto const precise_mode =
      PreciseMode(mode,
                  piecewise_sin,
                  apodization::Hann<HornerEvaluator>(t_min, t_max));
  EXPECT_THAT(precise_mode, RelativeErrorFrom(ω, IsNear(2.6e-8_⑴)));
}

TEST_F(FrequencyAnalysisTest, PreciseModeVector) {
  using FFT = FastFourierTransform<Displacement<World>, Instant, 1 << 16>;
  AngularFrequency const ω = 666.543 * π / FFT::size * Radian / Second;
  Time const Δt = 1 * Second;

  using PiecewiseSeries0 =
      PiecewisePoissonSeries<Displacement<World>, 0, 0, HornerEvaluator>;
  using Series0 = PiecewiseSeries0::Series;
  Series0::PolynomialsByAngularFrequency polynomials;

  // Main harmonic.
  polynomials.emplace_back(
      ω,
      Series0::Polynomials{
          /*sin=*/Series0::PeriodicPolynomial(
              {Displacement<World>({1 * Metre, 2 * Metre, 3 * Metre})}, t0_),
          /*cos=*/Series0::PeriodicPolynomial(
              {Displacement<World>({-5 * Metre, 7 * Metre, 11 * Metre})},
              t0_)});
  Series0 const sin(Series0::AperiodicPolynomial(Displacement<World>(), t0_),
                    polynomials);

  Instant const t_min = t0_;
  Instant const t_max = t0_ + (FFT::size - 1) * Δt;
  PiecewiseSeries0 const piecewise_sin =
      Slice<PiecewiseSeries0>(sin, /*pieces=*/1000, t_min, t_max);

  std::vector<Displacement<World>> signal;
  for (int n = 0; n < FFT::size; ++n) {
    signal.push_back(piecewise_sin(t0_ + n * Δt));
  }

  // Won't fit on the stack.
  auto transform = std::make_unique<FFT>(signal, Δt);

  // The FFT gives us an accuracy which is of the order of the number of points.
  auto const mode = transform->Mode(AngularFrequency{},
                                    Infinity<AngularFrequency>);
  EXPECT_THAT(mode.midpoint(), RelativeErrorFrom(ω, IsNear(8.1e-4_⑴)));

  // The precise analysis is only limited by our ability to pinpoint the
  // maximum.
  auto const precise_mode =
      PreciseMode(mode,
                  piecewise_sin,
                  apodization::Hann<HornerEvaluator>(t_min, t_max));
  EXPECT_THAT(precise_mode, RelativeErrorFrom(ω, IsNear(4.2e-11_⑴)));
}

TEST_F(FrequencyAnalysisTest, PoissonSeriesScalarProjection) {
  AngularFrequency const ω = 666.543 * π * Radian / Second;
  std::mt19937_64 random(42);
  std::uniform_real_distribution<> amplitude_distribution(-10.0, 10.0);

  Instant const t_min = t0_;
  Instant const t_mid = t0_ + 50 * Radian / ω;
  Instant const t_max = t0_ + 100 * Radian / ω;

  auto const sin = random_polynomial4_(t_mid, random, amplitude_distribution);
  auto const cos = random_polynomial4_(t_mid, random, amplitude_distribution);
  Series4 const series(
      Series4::AperiodicPolynomial({}, t_mid),
      {{ω, Series4::Polynomials{sin, cos}}});

  // Projection on a 4th degree basis accurately reconstructs the function.
  auto const projection4 =
      Projection<4, 4>(series,
                       ω,
                       apodization::Hann<HornerEvaluator>(t_min, t_max),
                       t_min, t_max);
  for (int i = 0; i <= 100; ++i) {
    EXPECT_THAT(projection4(t_min + i * Radian / ω),
                AlmostEquals(series(t_min + i * Radian / ω), 0, 1536));
  }

  // Projection on a 5th degree basis is also accurate.
  auto const projection5 =
      Projection<5, 5>(series,
                       ω,
                       apodization::Hann<HornerEvaluator>(t_min, t_max),
                       t_min, t_max);
  for (int i = 0; i <= 100; ++i) {
    EXPECT_THAT(projection5(t_min + i * Radian / ω),
                AlmostEquals(series(t_min + i * Radian / ω), 0, 1536));
  }

  // Projection on a 3rd degree basis introduces significant errors.
  auto const projection3 =
      Projection<3, 3>(series,
                       ω,
                       apodization::Hann<HornerEvaluator>(t_min, t_max),
                       t_min, t_max);
  for (int i = 0; i <= 100; ++i) {
    EXPECT_THAT(projection3(t_min + i * Radian / ω),
                RelativeErrorFrom(series(t_min + i * Radian / ω),
                                  AllOf(Gt(3.6e-13), Lt(9.0e-6))));
  }
}

TEST_F(FrequencyAnalysisTest, PoissonSeriesVectorProjection) {
  AngularFrequency const ω = 666.543 * π * Radian / Second;
  std::mt19937_64 random(42);
  std::uniform_real_distribution<> amplitude_distribution(-10.0, 10.0);
  using VectorSeries4 =
      PoissonSeries<Vector<Length, World>, 4, 4, HornerEvaluator>;
  using Polynomial4 = VectorSeries4::AperiodicPolynomial;

  Instant const t_min = t0_;
  Instant const t_mid = t0_ + 50 * Radian / ω;
  Instant const t_max = t0_ + 100 * Radian / ω;

  auto random_polynomial4 = [](Instant const& origin,
                               std::mt19937_64& random,
                               std::uniform_real_distribution<>& distribution) {
    auto const c0x = distribution(random) * Metre;
    auto const c1x = distribution(random) * Metre / Second;
    auto const c2x = distribution(random) * Metre / Pow<2>(Second);
    auto const c3x = distribution(random) * Metre / Pow<3>(Second);
    auto const c4x = distribution(random) * Metre / Pow<4>(Second);
    auto const c0y = distribution(random) * Metre;
    auto const c1y = distribution(random) * Metre / Second;
    auto const c2y = distribution(random) * Metre / Pow<2>(Second);
    auto const c3y = distribution(random) * Metre / Pow<3>(Second);
    auto const c4y = distribution(random) * Metre / Pow<4>(Second);
    auto const c0z = distribution(random) * Metre;
    auto const c1z = distribution(random) * Metre / Second;
    auto const c2z = distribution(random) * Metre / Pow<2>(Second);
    auto const c3z = distribution(random) * Metre / Pow<3>(Second);
    auto const c4z = distribution(random) * Metre / Pow<4>(Second);
    Vector<Length, World> const v0({c0x, c0y, c0z});
    Vector<Speed, World> const v1({c1x, c1y, c1z});
    Vector<Acceleration, World> const v2({c2x, c2y, c2z});
    Vector<Jerk, World> const v3({c3x, c3y, c3z});
    Vector<Snap, World> const v4({c4x, c4y, c4z});

    return Polynomial4({v0, v1, v2, v3, v4}, origin);
  };

  auto const sin = random_polynomial4(t_mid, random, amplitude_distribution);
  auto const cos = random_polynomial4(t_mid, random, amplitude_distribution);
  VectorSeries4 const series(
      VectorSeries4::AperiodicPolynomial({}, t_mid),
      {{ω, VectorSeries4::Polynomials{sin, cos}}});

  // Projection on a 4th degree basis accurately reconstructs the function.
  auto const projection4 =
      Projection<4, 4>(series,
                       ω,
                       apodization::Hann<HornerEvaluator>(t_min, t_max),
                       t_min, t_max);
  for (int i = 0; i <= 100; ++i) {
    EXPECT_THAT(projection4(t_min + i * Radian / ω),
                AlmostEquals(series(t_min + i * Radian / ω), 0, 4096));
  }

  // Projection on a 5th degree basis is also accurate.
  auto const projection5 =
      Projection<5, 5>(series,
                       ω,
                       apodization::Hann<HornerEvaluator>(t_min, t_max),
                       t_min, t_max);
  for (int i = 0; i <= 100; ++i) {
    EXPECT_THAT(projection5(t_min + i * Radian / ω),
                AlmostEquals(series(t_min + i * Radian / ω), 0, 4096));
  }

  // Projection on a 3rd degree basis introduces significant errors.
  auto const projection3 =
      Projection<3, 3>(series,
                       ω,
                       apodization::Hann<HornerEvaluator>(t_min, t_max),
                       t_min, t_max);
  for (int i = 0; i <= 100; ++i) {
    EXPECT_THAT(projection3(t_min + i * Radian / ω),
                RelativeErrorFrom(series(t_min + i * Radian / ω),
                                  AllOf(Gt(7.3e-11), Lt(2.7e-7))));
  }
}

TEST_F(FrequencyAnalysisTest, PiecewisePoissonSeriesProjection) {
  AngularFrequency const ω = 0.0566543 * π * Radian / Second;
  std::mt19937_64 random(42);
  std::uniform_real_distribution<> amplitude_distribution(-10.0, 10.0);
  std::uniform_real_distribution<> perturbation_distribution(-1e-6, 1e-6);

  Instant const t_min = t0_;
  Instant const t_mid = t0_ + 5 * Second;
  Instant const t_max = t0_ + 10 * Second;

  using PiecewiseSeries4 =
      PiecewisePoissonSeries<Length, 4, 4, HornerEvaluator>;

  auto const sin = random_polynomial4_(t_mid, random, amplitude_distribution);
  auto const cos = random_polynomial4_(t_mid, random, amplitude_distribution);
  Series4 const series(
      Series4::AperiodicPolynomial({}, t_mid),
      {{ω, Series4::Polynomials{sin, cos}}});

  // Build a series that is based on |series| with different perturbations over
  // different intervals.
  PiecewiseSeries4 piecewise_series({t_min, t_min + 1 * Second}, series);
  for (int i = 1; i < 10; ++i) {
    auto const perturbation_sin =
        random_polynomial4_(t_mid, random, perturbation_distribution);
    auto const perturbation_cos =
        random_polynomial4_(t_mid, random, perturbation_distribution);
    Series4 const perturbation_series(
        Series4::AperiodicPolynomial({}, t_mid),
        {{ω, Series4::Polynomials{perturbation_sin, perturbation_cos}}});
    piecewise_series.Append({t_min + i * Second, t_min + (i + 1) * Second},
                            series + perturbation_series);
  }

  // Projection on a 4th degree basis.  The approximation is reasonably
  // accurate.
  auto const projection4 =
      Projection<4, 4>(piecewise_series,
                       ω,
                       apodization::Dirichlet<HornerEvaluator>(t_min, t_max),
                       t_min, t_max);
  for (int i = 0; i <= 100; ++i) {
    EXPECT_THAT(
        projection4(t_min + i * (t_max - t_min) / 100),
        RelativeErrorFrom(series(t_min + i * (t_max - t_min) / 100),
                          AllOf(Gt(2.3e-10), Lt(9.9e-5))));
  }
}

TEST_F(FrequencyAnalysisTest, PoissonSeriesIncrementalProjectionNoSecular) {
  std::mt19937_64 random(42);
  std::uniform_real_distribution<> frequency_distribution(2000.0, 3000.0);

  std::vector<AngularFrequency> ωs;
  for (int i = 3; i >= 1; --i) {
    ωs.push_back(frequency_distribution(random) * Radian / Second);
  }

  Instant const t_min = t0_;
  Instant const t_mid =
      t0_ + 100 * Radian / *std::max_element(ωs.cbegin(), ωs.cend());
  Instant const t_max =
      t0_ + 200 * Radian / *std::max_element(ωs.cbegin(), ωs.cend());

  std::optional<Series4> series;
  for (int i = 3; i >= 1; --i) {
    std::uniform_real_distribution<> amplitude_distribution(-(1 << i),
                                                            (1 << i));
    auto const sin = random_polynomial4_(t_mid, random, amplitude_distribution);
    auto const cos = random_polynomial4_(t_mid, random, amplitude_distribution);
    Series4 const s(
        Series4::AperiodicPolynomial({}, t_mid),
        {{ωs.back(), Series4::Polynomials{sin, cos}}});
    if (series.has_value()) {
      series.value() += s;
    } else {
      series = s;
    }
  }

  // A perfect calculator for the frequencies of the series.
  int ω_index = 0;
  auto angular_frequency_calculator =
      [&series, t_min, t_max, &ω_index, &ωs](
          auto const& residual) -> std::optional<AngularFrequency> {
    for (int i = 0; i <= 100; ++i) {
      EXPECT_THAT(
          Abs(residual(t_min + i * (t_max - t_min) / 100)),
          ω_index == 0
              ? AllOf(Gt(5.2e-1 * Metre), Lt(8.9 * Metre))
              : ω_index == 1
                    ? AllOf(Gt(2.0e-10 * Metre), Lt(5.3e-7 * Metre))
                    : ω_index == 2
                          ? AllOf(Gt(2.9e-13 * Metre), Lt(2.6e-9 * Metre))
<<<<<<< HEAD
                          : AllOf(Gt(-1.0e-100 * Metre), Lt(9.8e-13 * Metre)))
=======
                          : AllOf(Gt(-1.0e-100 * Metre), Lt(8.9e-13 * Metre)))
>>>>>>> d8937c88
          << ω_index;
    }
    if (ω_index == ωs.size()) {
      return std::nullopt;
    } else {
      return ωs[ω_index++];
    }
  };

  // Projection on a 4th degree basis reconstructs the function with a decent
  // accuracy.
  auto const projection4 =
      IncrementalProjection<4, 4>(
          series.value(),
          angular_frequency_calculator,
          apodization::Hann<HornerEvaluator>(t_min, t_max),
          t_min, t_max);
  for (int i = 0; i <= 100; ++i) {
    EXPECT_THAT(
        projection4(t_min + i * (t_max - t_min) / 100),
        RelativeErrorFrom(series.value()(t_min + i * (t_max - t_min) / 100),
                          AllOf(Ge(0), Lt(2.5e-13))));
  }
}

TEST_F(FrequencyAnalysisTest, PoissonSeriesIncrementalProjectionSecular) {
  std::mt19937_64 random(42);
  std::uniform_real_distribution<> frequency_distribution(2000.0, 3000.0);
  std::uniform_real_distribution<> secular_distribution(-30.0, 30.0);

  std::vector<AngularFrequency> ωs = {AngularFrequency{}};
  for (int i = 3; i >= 1; --i) {
    ωs.push_back(frequency_distribution(random) * Radian / Second);
  }

  Instant const t_min = t0_;
  Instant const t_mid =
      t0_ + 100 * Radian / *std::max_element(ωs.cbegin(), ωs.cend());
  Instant const t_max =
      t0_ + 200 * Radian / *std::max_element(ωs.cbegin(), ωs.cend());

  Series4 series(
      random_polynomial4_(t_mid, random, secular_distribution), {});
  for (int i = 3; i >= 1; --i) {
    std::uniform_real_distribution<> amplitude_distribution(-(1 << i),
                                                            (1 << i));
    auto const sin = random_polynomial4_(t_mid, random, amplitude_distribution);
    auto const cos = random_polynomial4_(t_mid, random, amplitude_distribution);
    series += Series4(
        Series4::AperiodicPolynomial({}, t_mid),
        {{ωs.back(), Series4::Polynomials{sin, cos}}});
  }

  // A perfect calculator for the frequencies of the series.
  int ω_index = 0;
  auto angular_frequency_calculator =
      [&series, t_min, t_max, &ω_index, &ωs](
          auto const& residual) -> std::optional<AngularFrequency> {
    for (int i = 0; i <= 100; ++i) {
      EXPECT_THAT(
          Abs(residual(t_min + i * (t_max - t_min) / 100)),
          ω_index == 0
              ? AllOf(Gt(14.8 * Metre), Lt(28.5 * Metre))
              : ω_index == 1
                    ? AllOf(Gt(2.4e-2 * Metre), Lt(6.9 * Metre))
                    : ω_index == 2
                          ? AllOf(Gt(2.8e-10 * Metre), Lt(1.3e-6 * Metre))
                          : ω_index == 3
                                ? AllOf(Gt(1.3e-13 * Metre), Lt(4.5e-9 * Metre))
                                : AllOf(Gt(-1.0e-100 * Metre),
                                        Lt(1.2e-12 * Metre)))
          << ω_index;
    }
    if (ω_index == ωs.size()) {
      return std::nullopt;
    } else {
      return ωs[ω_index++];
    }
  };

  // Projection on a 4th degree basis reconstructs the function with a decent
  // accuracy.
  auto const projection4 =
      IncrementalProjection<4, 4>(
          series,
          angular_frequency_calculator,
          apodization::Dirichlet<HornerEvaluator>(t_min, t_max),
          t_min, t_max);
  for (int i = 0; i <= 100; ++i) {
    EXPECT_THAT(
        projection4(t_min + i * (t_max - t_min) / 100),
        RelativeErrorFrom(series(t_min + i * (t_max - t_min) / 100),
                          AllOf(Ge(0), Lt(6.1e-14))));
  }
}

}  // namespace frequency_analysis
}  // namespace numerics
}  // namespace principia<|MERGE_RESOLUTION|>--- conflicted
+++ resolved
@@ -442,11 +442,7 @@
                     ? AllOf(Gt(2.0e-10 * Metre), Lt(5.3e-7 * Metre))
                     : ω_index == 2
                           ? AllOf(Gt(2.9e-13 * Metre), Lt(2.6e-9 * Metre))
-<<<<<<< HEAD
-                          : AllOf(Gt(-1.0e-100 * Metre), Lt(9.8e-13 * Metre)))
-=======
                           : AllOf(Gt(-1.0e-100 * Metre), Lt(8.9e-13 * Metre)))
->>>>>>> d8937c88
           << ω_index;
     }
     if (ω_index == ωs.size()) {
